query FindScenes($filter: FindFilterType, $scene_filter: SceneFilterType, $ids: [ID!]) {
  findScenes(filter: $filter, scene_filter: $scene_filter, ids: $ids) {
    scenes {
      ...SlimSceneData
    }
  }
}

query GetScene($id: ID!) {
  findScene(id: $id) {
  	...FullSceneData
  }
}

query CountScenes($filter: FindFilterType, $scene_filter: SceneFilterType, $ids: [ID!]) {
  findScenes(filter: $filter, scene_filter: $scene_filter, ids: $ids) {
    count
  }
}

fragment SlimSceneData on Scene {
  id
  title
  code
  details
  director
  urls
  date
  rating100
  o_counter
  organized
  resume_time
  created_at
  updated_at
  files {
    ...VideoFileData
  }
  paths {
    screenshot
    preview
    stream
    sprite
    caption
  }
  sceneStreams {
    url
    mime_type
    label
  }
  captions {
    language_code
    caption_type
  }
  scene_markers {
    id
    title
  }
  galleries {
    id
    title
  }
  studio {
    id
    name
    image_path
  }
  groups {
    group {
      id
      name
    }
  }
  tags {
    ...SlimTagData
  }
  performers {
    id
    name
  }
  scene_markers {
    id
    title
  }
}

fragment FullSceneData on Scene {
  id
  title
  code
  details
  director
  urls
  date
  rating100
  o_counter
  organized
  resume_time
  play_duration
  play_count
  created_at
  updated_at
  files {
    ...VideoFileData
    __typename
  }
  paths {
    screenshot
    preview
    stream
    webp
    vtt
    sprite
    funscript
    interactive_heatmap
    caption
    __typename
  }
  sceneStreams {
    url
    mime_type
    label
  }
  captions {
    language_code
    caption_type
  }
  scene_markers {
    id
    title
    seconds
<<<<<<< HEAD
    end_seconds
=======
    created_at
    updated_at
>>>>>>> e1a7ef31
    stream
    preview
    primary_tag {
      ...TagData
    }
    tags {
      ...TagData
    }
    __typename
  }
  galleries {
    id
    title
  }
  studio {
    ...StudioData
    __typename
  }
  groups {
    group {
      ...GroupData
      __typename
    }
    scene_index
    __typename
  }
  tags {
    ...TagData
    __typename
  }
  performers {
    id
    name
    gender
    favorite
    image_path
    __typename
  }
  scene_markers {
    id
    title
    primary_tag {
      ...TagData
    }
    tags {
      ...TagData
    }
    screenshot
    seconds
    __typename
  }
  __typename
}

fragment VideoFileData on VideoFile {
  id
  path
  size
  mod_time
  duration
  video_codec
  audio_codec
  format
  width
  height
  frame_rate
  bit_rate
  __typename
}<|MERGE_RESOLUTION|>--- conflicted
+++ resolved
@@ -128,12 +128,9 @@
     id
     title
     seconds
-<<<<<<< HEAD
     end_seconds
-=======
     created_at
     updated_at
->>>>>>> e1a7ef31
     stream
     preview
     primary_tag {
