query FindGalleries($filter: FindFilterType, $gallery_filter: GalleryFilterType, $ids: [ID!]) {
  findGalleries(filter: $filter, gallery_filter: $gallery_filter, ids: $ids) {
    galleries {
      ...GalleryData
    }
  }
}

query CountGalleries($filter: FindFilterType, $gallery_filter: GalleryFilterType) {
  findGalleries(filter: $filter, gallery_filter: $gallery_filter) {
    count
  }
}

fragment GalleryData on Gallery {
  id
  title
  image_count
  date
  details
  rating100
  code
  photographer
  created_at
  updated_at
  files {
    path
  }
  folder {
    path
  }
  performers {
    ...PerformerData
  }
  tags {
<<<<<<< HEAD
    ...SlimTagData
=======
    ...TagData
>>>>>>> 71b2bc9c
  }
  studio {
    id
    name
    image_path
  }
  scenes {
    id
  }
  cover {
    id
    paths {
      thumbnail
      image
      preview
    }
  }
}<|MERGE_RESOLUTION|>--- conflicted
+++ resolved
@@ -9,6 +9,13 @@
 query CountGalleries($filter: FindFilterType, $gallery_filter: GalleryFilterType) {
   findGalleries(filter: $filter, gallery_filter: $gallery_filter) {
     count
+  }
+}
+
+
+query FindGallery($id: ID!) {
+  findGallery(id: $id) {
+    ...GalleryData
   }
 }
 
@@ -33,11 +40,7 @@
     ...PerformerData
   }
   tags {
-<<<<<<< HEAD
-    ...SlimTagData
-=======
     ...TagData
->>>>>>> 71b2bc9c
   }
   studio {
     id
