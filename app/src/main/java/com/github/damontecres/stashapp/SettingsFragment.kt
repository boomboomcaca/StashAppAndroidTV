package com.github.damontecres.stashapp

import android.content.Intent
import android.os.Build
import android.os.Bundle
<<<<<<< HEAD
import android.text.InputType
import android.view.LayoutInflater
import android.view.View
import android.view.ViewGroup
import android.widget.EditText
=======
import android.util.Log
import android.widget.Toast
import androidx.core.content.edit
>>>>>>> 38d0f6b3
import androidx.fragment.app.Fragment
import androidx.leanback.preference.LeanbackEditTextPreferenceDialogFragmentCompat
import androidx.leanback.preference.LeanbackPreferenceFragmentCompat
import androidx.leanback.preference.LeanbackSettingsFragmentCompat
import androidx.lifecycle.lifecycleScope
import androidx.preference.EditTextPreference
import androidx.preference.ListPreference
import androidx.preference.Preference
import androidx.preference.PreferenceDialogFragmentCompat
import androidx.preference.PreferenceFragmentCompat
import androidx.preference.PreferenceManager
import androidx.preference.PreferenceScreen
import androidx.preference.SwitchPreference
import com.github.damontecres.stashapp.util.MutationEngine
import com.github.damontecres.stashapp.util.testStashConnection
import kotlinx.coroutines.CoroutineExceptionHandler
import kotlinx.coroutines.launch

class SettingsFragment : LeanbackSettingsFragmentCompat() {
    override fun onPreferenceStartInitialScreen() {
        startPreferenceFragment(PreferencesFragment())
    }

    override fun onPreferenceStartFragment(
        caller: PreferenceFragmentCompat,
        pref: Preference,
    ): Boolean {
        val args: Bundle = pref.extras
        val f: Fragment =
            childFragmentManager.fragmentFactory.instantiate(
                requireActivity().classLoader,
                pref.fragment!!,
            )
        f.arguments = args
        f.setTargetFragment(caller, 0)
        if (f is PreferenceFragmentCompat ||
            f is PreferenceDialogFragmentCompat
        ) {
            startPreferenceFragment(f)
        } else {
            startImmersiveFragment(f)
        }
        return true
    }

    override fun onPreferenceStartScreen(
        caller: PreferenceFragmentCompat,
        pref: PreferenceScreen,
    ): Boolean {
        val fragment: Fragment = PreferencesFragment()
        val args = Bundle(1)
        args.putString(PreferenceFragmentCompat.ARG_PREFERENCE_ROOT, pref.key)
        fragment.arguments = args
        startPreferenceFragment(fragment)
        return true
    }
<<<<<<< HEAD

    override fun onPreferenceDisplayDialog(
        caller: PreferenceFragmentCompat,
        pref: Preference
    ): Boolean {
        if (pref.key == getString(R.string.pref_key_pin_code)) {
            val f = NumberEditTextPreferencesDialog(pref.key);
            f.setTargetFragment(caller, 0);
            startPreferenceFragment(f);
            return true;
        } else {
            return super.onPreferenceDisplayDialog(caller, pref);
        }
    }
}
=======
>>>>>>> 38d0f6b3

    class PreferencesFragment : LeanbackPreferenceFragmentCompat() {
        private var serverKeys = listOf<String>()
        private var serverValues = listOf<String>()

        override fun onCreatePreferences(
            savedInstanceState: Bundle?,
            rootKey: String?,
        ) {
            setPreferencesFromResource(R.xml.root_preferences, rootKey)

            val manager = PreferenceManager.getDefaultSharedPreferences(requireContext())

            val pkgInfo =
                requireActivity().packageManager.getPackageInfo(requireContext().packageName, 0)
            val versionPref = findPreference<Preference>("versionName")
            versionPref?.summary = pkgInfo.versionName
            if (Build.VERSION.SDK_INT >= Build.VERSION_CODES.P) {
                findPreference<Preference>("versionCode")?.summary =
                    pkgInfo.longVersionCode.toString()
            } else {
                findPreference<Preference>("versionCode")?.summary = pkgInfo.versionCode.toString()
            }
            var clickCount = 0
            versionPref?.setOnPreferenceClickListener {
                if (clickCount > 2) {
                    clickCount = 0
                    startActivity(Intent(requireContext(), DebugActivity::class.java))
                } else {
                    clickCount++
                }
                true
            }

            findPreference<Preference>("testStashServer")
                ?.setOnPreferenceClickListener {
                    viewLifecycleOwner.lifecycleScope.launch {
                        testStashConnection(requireContext(), true)
                    }
                    true
                }

            val urlPref = findPreference<EditTextPreference>("stashUrl")

            val apiKayPref = findPreference<EditTextPreference>("stashApiKey")
            apiKayPref?.summaryProvider =
                object : Preference.SummaryProvider<EditTextPreference> {
                    override fun provideSummary(preference: EditTextPreference): CharSequence {
                        return if (preference.text.isNullOrBlank()) {
                            "No API key configured"
                        } else {
                            "API Key is configured"
                        }
                    }
                }

            val triggerExceptionHandler =
                CoroutineExceptionHandler { _, ex ->
                    Log.e(TAG, "Error during trigger", ex)
                    Toast.makeText(
                        requireContext(),
                        "Error trying to trigger a task: ${ex.message}",
                        Toast.LENGTH_LONG,
                    ).show()
                }

            findPreference<Preference>("triggerScan")
                ?.setOnPreferenceClickListener {
                    viewLifecycleOwner.lifecycleScope.launch(triggerExceptionHandler) {
                        MutationEngine(requireContext()).triggerScan()
                        Toast.makeText(
                            requireContext(),
                            "Triggered a default library scan",
                            Toast.LENGTH_LONG,
                        ).show()
                    }
                    true
                }

            findPreference<Preference>("triggerGenerate")
                ?.setOnPreferenceClickListener {
                    viewLifecycleOwner.lifecycleScope.launch(triggerExceptionHandler) {
                        MutationEngine(requireContext()).triggerGenerate()
                        Toast.makeText(
                            requireContext(),
                            "Triggered a default generate",
                            Toast.LENGTH_LONG,
                        ).show()
                    }
                    true
                }

            val playerChoice = findPreference<SwitchPreference>("playerChoice")
            playerChoice?.summaryProvider =
                object : Preference.SummaryProvider<SwitchPreference> {
                    override fun provideSummary(preference: SwitchPreference): CharSequence {
                        return if (preference.isChecked) {
                            "Using ExoPlayer (recommended)"
                        } else {
                            "Using default player"
                        }
                    }
                }

            setServers()
            val chooseServer = findPreference<ListPreference>("chooseStashServer")
            chooseServer?.entries = serverKeys.toTypedArray()
            chooseServer?.entryValues = serverValues.toTypedArray()
            chooseServer?.setOnPreferenceClickListener {
                setServers()
                chooseServer.entries = serverKeys.toTypedArray()
                chooseServer.entryValues = serverValues.toTypedArray()
                if (serverKeys.isEmpty()) {
                    Toast.makeText(requireContext(), "No other servers defined", Toast.LENGTH_SHORT)
                        .show()
                    true
                } else {
                    false
                }
            }
            chooseServer?.setOnPreferenceChangeListener { preference: Preference, newValue: Any ->
                val currentUrl = urlPref?.text
                val currentApiKey = apiKayPref?.text
                if (!currentUrl.isNullOrBlank()) {
                    manager.edit(true) {
                        putString(SERVER_PREF_PREFIX + currentUrl, currentUrl)
                        putString(SERVER_APIKEY_PREF_PREFIX + currentUrl, currentApiKey)
                    }
                }

                val serverKey = newValue.toString()
                val apiKeyKey = serverKey.replace(SERVER_PREF_PREFIX, SERVER_APIKEY_PREF_PREFIX)

                val server = manager.getString(serverKey, null)
                val apiKey = manager.getString(apiKeyKey, null)
                urlPref?.text = server
                apiKayPref?.text = apiKey
//                manager.edit(true) {
//                    putString("stashUrl", server)
//                    putString("stashApiKey", apiKey)
//                }

                false
            }

            val newServer = findPreference<Preference>("newStashServer")
            newServer?.setOnPreferenceClickListener {
                val url = urlPref?.text
                val apiKey = apiKayPref?.text
                if (url.isNullOrBlank()) {
                    Toast.makeText(
                        requireContext(),
                        "Enter URL before adding a new one",
                        Toast.LENGTH_LONG,
                    ).show()
                } else {
                    manager.edit(true) {
                        putString(SERVER_PREF_PREFIX + url, url)
                        putString(SERVER_APIKEY_PREF_PREFIX + url, apiKey)
                    }

                    urlPref?.text = null
                    apiKayPref?.text = null
                    setServers()
                    Toast.makeText(
                        requireContext(),
                        "Enter details above",
                        Toast.LENGTH_LONG,
                    ).show()
                }
                true
            }

            val removeServer = findPreference<ListPreference>("deleteStashServer")
            removeServer?.entries = serverKeys.toTypedArray()
            removeServer?.entryValues = serverValues.toTypedArray()
            removeServer?.setOnPreferenceClickListener {
                setServers()
                removeServer.entries = serverKeys.toTypedArray()
                removeServer.entryValues = serverValues.toTypedArray()
                if (serverKeys.isEmpty()) {
                    Toast.makeText(requireContext(), "No servers defined", Toast.LENGTH_SHORT)
                        .show()
                    true
                } else {
                    false
                }
            }
            removeServer?.setOnPreferenceChangeListener { preference, newValue ->
                val key = newValue.toString()
                manager.edit(true) {
                    val apiKeyKey = key.replace(SERVER_PREF_PREFIX, SERVER_APIKEY_PREF_PREFIX)
                    remove(key)
                    remove(apiKeyKey)
                }
                val url = key.replace(SERVER_PREF_PREFIX, "")
                if (url == urlPref?.text) {
                    urlPref?.text = null
                    apiKayPref?.text = null
                }
                setServers()
                false
            }
        }

        override fun onStop() {
            super.onStop()
            val url = findPreference<EditTextPreference>("stashUrl")?.text
            val apiKey = findPreference<EditTextPreference>("stashApiKey")?.text
            if (!url.isNullOrBlank()) {
                PreferenceManager.getDefaultSharedPreferences(requireContext()).edit(true) {
                    putString(SERVER_PREF_PREFIX + url, url)
                    putString(SERVER_APIKEY_PREF_PREFIX + url, apiKey)
                }
            }
        }

        private fun setServers() {
            val manager = PreferenceManager.getDefaultSharedPreferences(requireContext())
            val keys =
                manager.all.keys.filter { it.startsWith(SERVER_PREF_PREFIX) }.sorted().toList()
            val values = keys.map { manager.all[it].toString() }.toList()

            serverKeys = values
            serverValues = keys
        }

<<<<<<< HEAD
        val pinCodePref = findPreference<EditTextPreference>("pinCode")
        pinCodePref?.summaryProvider = object : Preference.SummaryProvider<EditTextPreference> {
            override fun provideSummary(preference: EditTextPreference): CharSequence? {
                return if (preference.text.isNullOrBlank()) {
                    "No PIN is set"
                } else {
                    "PIN is set"
                }
            }
        }

    }
}


class NumberEditTextPreferencesDialog(key: String) :
    LeanbackEditTextPreferenceDialogFragmentCompat() {

    init {
        val args = Bundle(1)
        args.putString(ARG_KEY, key)
        arguments = args
    }

    override fun onCreateView(
        inflater: LayoutInflater,
        container: ViewGroup?,
        savedInstanceState: Bundle?
    ): View? {
        val root = super.onCreateView(inflater, container, savedInstanceState)
        val editTextView = root?.findViewById<EditText>(android.R.id.edit)
        editTextView?.inputType = InputType.TYPE_CLASS_NUMBER
        return root
=======
        companion object {
            const val TAG = "SettingsFragment"

            private const val SERVER_PREF_PREFIX = "server_"
            private const val SERVER_APIKEY_PREF_PREFIX = "apikey_"
        }
>>>>>>> 38d0f6b3
    }
}<|MERGE_RESOLUTION|>--- conflicted
+++ resolved
@@ -3,17 +3,14 @@
 import android.content.Intent
 import android.os.Build
 import android.os.Bundle
-<<<<<<< HEAD
 import android.text.InputType
+import android.util.Log
 import android.view.LayoutInflater
 import android.view.View
 import android.view.ViewGroup
 import android.widget.EditText
-=======
-import android.util.Log
 import android.widget.Toast
 import androidx.core.content.edit
->>>>>>> 38d0f6b3
 import androidx.fragment.app.Fragment
 import androidx.leanback.preference.LeanbackEditTextPreferenceDialogFragmentCompat
 import androidx.leanback.preference.LeanbackPreferenceFragmentCompat
@@ -70,24 +67,20 @@
         startPreferenceFragment(fragment)
         return true
     }
-<<<<<<< HEAD
 
     override fun onPreferenceDisplayDialog(
         caller: PreferenceFragmentCompat,
-        pref: Preference
+        pref: Preference,
     ): Boolean {
         if (pref.key == getString(R.string.pref_key_pin_code)) {
-            val f = NumberEditTextPreferencesDialog(pref.key);
-            f.setTargetFragment(caller, 0);
-            startPreferenceFragment(f);
-            return true;
+            val f = NumberEditTextPreferencesDialog(pref.key)
+            f.setTargetFragment(caller, 0)
+            startPreferenceFragment(f)
+            return true
         } else {
-            return super.onPreferenceDisplayDialog(caller, pref);
-        }
-    }
-}
-=======
->>>>>>> 38d0f6b3
+            return super.onPreferenceDisplayDialog(caller, pref)
+        }
+    }
 
     class PreferencesFragment : LeanbackPreferenceFragmentCompat() {
         private var serverKeys = listOf<String>()
@@ -100,6 +93,18 @@
             setPreferencesFromResource(R.xml.root_preferences, rootKey)
 
             val manager = PreferenceManager.getDefaultSharedPreferences(requireContext())
+
+            val pinCodePref = findPreference<EditTextPreference>("pinCode")
+            pinCodePref?.summaryProvider =
+                object : Preference.SummaryProvider<EditTextPreference> {
+                    override fun provideSummary(preference: EditTextPreference): CharSequence? {
+                        return if (preference.text.isNullOrBlank()) {
+                            "No PIN is set"
+                        } else {
+                            "PIN is set"
+                        }
+                    }
+                }
 
             val pkgInfo =
                 requireActivity().packageManager.getPackageInfo(requireContext().packageName, 0)
@@ -315,47 +320,31 @@
             serverValues = keys
         }
 
-<<<<<<< HEAD
-        val pinCodePref = findPreference<EditTextPreference>("pinCode")
-        pinCodePref?.summaryProvider = object : Preference.SummaryProvider<EditTextPreference> {
-            override fun provideSummary(preference: EditTextPreference): CharSequence? {
-                return if (preference.text.isNullOrBlank()) {
-                    "No PIN is set"
-                } else {
-                    "PIN is set"
-                }
-            }
-        }
-
-    }
-}
-
-
-class NumberEditTextPreferencesDialog(key: String) :
-    LeanbackEditTextPreferenceDialogFragmentCompat() {
-
-    init {
-        val args = Bundle(1)
-        args.putString(ARG_KEY, key)
-        arguments = args
-    }
-
-    override fun onCreateView(
-        inflater: LayoutInflater,
-        container: ViewGroup?,
-        savedInstanceState: Bundle?
-    ): View? {
-        val root = super.onCreateView(inflater, container, savedInstanceState)
-        val editTextView = root?.findViewById<EditText>(android.R.id.edit)
-        editTextView?.inputType = InputType.TYPE_CLASS_NUMBER
-        return root
-=======
         companion object {
             const val TAG = "SettingsFragment"
 
             private const val SERVER_PREF_PREFIX = "server_"
             private const val SERVER_APIKEY_PREF_PREFIX = "apikey_"
         }
->>>>>>> 38d0f6b3
+    }
+
+    class NumberEditTextPreferencesDialog(key: String) :
+        LeanbackEditTextPreferenceDialogFragmentCompat() {
+        init {
+            val args = Bundle(1)
+            args.putString(ARG_KEY, key)
+            arguments = args
+        }
+
+        override fun onCreateView(
+            inflater: LayoutInflater,
+            container: ViewGroup?,
+            savedInstanceState: Bundle?,
+        ): View? {
+            val root = super.onCreateView(inflater, container, savedInstanceState)
+            val editTextView = root?.findViewById<EditText>(android.R.id.edit)
+            editTextView?.inputType = InputType.TYPE_CLASS_NUMBER
+            return root
+        }
     }
 }