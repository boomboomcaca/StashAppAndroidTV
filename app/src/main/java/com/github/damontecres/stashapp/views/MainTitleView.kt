package com.github.damontecres.stashapp.views

import android.content.Context
import android.content.Intent
import android.util.AttributeSet
import android.util.Log
import android.view.LayoutInflater
import android.view.View
import android.widget.Button
import android.widget.ImageButton
import android.widget.RelativeLayout
import android.widget.Toast
import androidx.core.content.ContextCompat.startActivity
import androidx.fragment.app.Fragment
import androidx.fragment.app.findFragment
import androidx.leanback.app.GuidedStepSupportFragment
import androidx.leanback.widget.TitleViewAdapter
<<<<<<< HEAD
import androidx.preference.PreferenceManager
=======
import androidx.lifecycle.findViewTreeLifecycleOwner
import androidx.lifecycle.lifecycleScope
>>>>>>> c8198497
import com.github.damontecres.stashapp.FilterListActivity
import com.github.damontecres.stashapp.R
import com.github.damontecres.stashapp.SettingsActivity
import com.github.damontecres.stashapp.data.DataType
import com.github.damontecres.stashapp.setup.ManageServersFragment
import com.github.damontecres.stashapp.suppliers.FilterArgs
import com.github.damontecres.stashapp.util.ServerPreferences
<<<<<<< HEAD
import com.github.damontecres.stashapp.util.isNotNullOrBlank
import com.github.damontecres.stashapp.util.putExtra
=======
import com.github.damontecres.stashapp.util.StashCoroutineExceptionHandler
import com.github.damontecres.stashapp.util.StashServer
import com.github.damontecres.stashapp.util.putFilterArgs
import kotlinx.coroutines.launch
>>>>>>> c8198497

class MainTitleView(context: Context, attrs: AttributeSet) :
    RelativeLayout(context, attrs),
    TitleViewAdapter.Provider {
    private var mPreferencesView: ImageButton
    private lateinit var searchButton: ImageButton

    private val iconButton: ImageButton
    private val scenesButton: Button
    private val performersButton: Button
    private val studiosButton: Button
    private val tagsButton: Button
    private val groupsButton: Button
    private val markersButton: Button
    private val imagesButton: Button
    private val galleriesButton: Button

    private val mTitleViewAdapter =
        object : TitleViewAdapter() {
            override fun getSearchAffordanceView(): View {
                return searchButton
            }
        }

    private val defaultFilters = mutableMapOf<DataType, FilterArgs>()

    init {
        val onFocusChangeListener = StashOnFocusChangeListener(context)

        val root = LayoutInflater.from(context).inflate(R.layout.title, this)
        iconButton = root.findViewById(R.id.icon)
        iconButton.setOnClickListener {
            GuidedStepSupportFragment.add(
                findFragment<Fragment>().parentFragmentManager,
                ManageServersFragment(),
            )
        }
        iconButton.onFocusChangeListener = onFocusChangeListener

        searchButton = root.findViewById(R.id.search_button)
        mPreferencesView = root.findViewById(R.id.settings_button)
        mPreferencesView.setOnClickListener {
            val intent = Intent(context, SettingsActivity::class.java)
            startActivity(context, intent, null)
        }

        searchButton.onFocusChangeListener = onFocusChangeListener
        mPreferencesView.onFocusChangeListener = onFocusChangeListener

        scenesButton = root.findViewById(R.id.scenes_button)
        scenesButton.setOnClickListener(ClickListener(DataType.SCENE))
        scenesButton.onFocusChangeListener = onFocusChangeListener

        imagesButton = root.findViewById(R.id.images_button)
        imagesButton.setOnClickListener(ClickListener(DataType.IMAGE))
        imagesButton.onFocusChangeListener = onFocusChangeListener

        performersButton = root.findViewById(R.id.performers_button)
        performersButton.setOnClickListener(ClickListener(DataType.PERFORMER))
        performersButton.onFocusChangeListener = onFocusChangeListener

        studiosButton = root.findViewById(R.id.studios_button)
        studiosButton.setOnClickListener(ClickListener(DataType.STUDIO))
        studiosButton.onFocusChangeListener = onFocusChangeListener

        tagsButton = root.findViewById(R.id.tags_button)
        tagsButton.setOnClickListener(ClickListener(DataType.TAG))
        tagsButton.onFocusChangeListener = onFocusChangeListener

        groupsButton = root.findViewById(R.id.groups_button)
        groupsButton.setOnClickListener(ClickListener(DataType.GROUP))
        groupsButton.onFocusChangeListener = onFocusChangeListener

        markersButton = root.findViewById(R.id.markers_button)
        markersButton.setOnClickListener(ClickListener(DataType.MARKER))
        markersButton.onFocusChangeListener = onFocusChangeListener

        galleriesButton = root.findViewById(R.id.galleries_button)
        galleriesButton.setOnClickListener(ClickListener(DataType.GALLERY))
        galleriesButton.onFocusChangeListener = onFocusChangeListener

        refreshMenuItems()
    }

    override fun getTitleViewAdapter(): TitleViewAdapter {
        return mTitleViewAdapter
    }

    private fun getMenuItems(): Set<String> {
        val server = StashServer.getCurrentStashServer()
        if (server != null) {
            return server.serverPreferences.preferences.getStringSet(
                ServerPreferences.PREF_INTERFACE_MENU_ITEMS,
                ServerPreferences.DEFAULT_MENU_ITEMS,
            )!!
        }
        return setOf()
    }

    fun refreshMenuItems() {
        val menuItems = getMenuItems()

        fun getVis(key: String): Int {
            return if (key in menuItems) {
                View.VISIBLE
            } else {
                View.GONE
            }
        }
        scenesButton.visibility = getVis("scenes")
        imagesButton.visibility = getVis("images")
        performersButton.visibility = getVis("performers")
        studiosButton.visibility = getVis("studios")
        tagsButton.visibility = getVis("tags")
        // TODO: Workaround for potential bug https://github.com/stashapp/stash/issues/5220
        groupsButton.visibility =
            if ("groups" in menuItems || "movies" in menuItems) {
                View.VISIBLE
            } else {
                View.GONE
            }
        markersButton.visibility = getVis("markers")
        galleriesButton.visibility = getVis("galleries")
    }

    private class ClickListener(private val dataType: DataType) : OnClickListener {
        override fun onClick(v: View) {
<<<<<<< HEAD
            val filter = ServerPreferences.DEFAULT_FILTERS[dataType]
            if (filter != null) {
                val intent =
                    Intent(v.context, FilterListActivity::class.java)
                        .putExtra(FilterListActivity.INTENT_FILTER_ARGS, filter)
=======
            v.findViewTreeLifecycleOwner()?.lifecycleScope?.launch(
                StashCoroutineExceptionHandler(true),
            ) {
                val server = StashServer.requireCurrentServer()
                val queryEngine = QueryEngine(server)
                val filterParser = FilterParser(server.serverPreferences.serverVersion)
                val defaultFilter =
                    queryEngine.getDefaultFilter(dataType)
                        ?.toFilterArgs(filterParser)
                        ?.withResolvedRandom()
                Log.v(TAG, "Got default filter for $dataType: ${defaultFilter != null}")
                val filterArgs =
                    defaultFilter ?: FilterArgs(
                        dataType = dataType,
                        findFilter = StashFindFilter(dataType.defaultSort),
                    )
                val intent =
                    Intent(v.context, FilterListActivity::class.java)
                        .putFilterArgs(FilterListActivity.INTENT_FILTER_ARGS, filterArgs)
>>>>>>> c8198497
                startActivity(v.context, intent, null)
            } else {
                Log.w(TAG, "ServerPreferences.DEFAULT_FILTERS is missing $dataType")
                Toast.makeText(
                    v.context,
                    "Default filter not found for $dataType",
                    Toast.LENGTH_LONG,
                ).show()
            }
        }
    }

    companion object {
        private const val TAG = "MainTitleView"
    }
}<|MERGE_RESOLUTION|>--- conflicted
+++ resolved
@@ -15,12 +15,6 @@
 import androidx.fragment.app.findFragment
 import androidx.leanback.app.GuidedStepSupportFragment
 import androidx.leanback.widget.TitleViewAdapter
-<<<<<<< HEAD
-import androidx.preference.PreferenceManager
-=======
-import androidx.lifecycle.findViewTreeLifecycleOwner
-import androidx.lifecycle.lifecycleScope
->>>>>>> c8198497
 import com.github.damontecres.stashapp.FilterListActivity
 import com.github.damontecres.stashapp.R
 import com.github.damontecres.stashapp.SettingsActivity
@@ -28,15 +22,8 @@
 import com.github.damontecres.stashapp.setup.ManageServersFragment
 import com.github.damontecres.stashapp.suppliers.FilterArgs
 import com.github.damontecres.stashapp.util.ServerPreferences
-<<<<<<< HEAD
-import com.github.damontecres.stashapp.util.isNotNullOrBlank
-import com.github.damontecres.stashapp.util.putExtra
-=======
-import com.github.damontecres.stashapp.util.StashCoroutineExceptionHandler
 import com.github.damontecres.stashapp.util.StashServer
 import com.github.damontecres.stashapp.util.putFilterArgs
-import kotlinx.coroutines.launch
->>>>>>> c8198497
 
 class MainTitleView(context: Context, attrs: AttributeSet) :
     RelativeLayout(context, attrs),
@@ -44,7 +31,7 @@
     private var mPreferencesView: ImageButton
     private lateinit var searchButton: ImageButton
 
-    private val iconButton: ImageButton
+    private val iconButtom: ImageButton
     private val scenesButton: Button
     private val performersButton: Button
     private val studiosButton: Button
@@ -67,14 +54,14 @@
         val onFocusChangeListener = StashOnFocusChangeListener(context)
 
         val root = LayoutInflater.from(context).inflate(R.layout.title, this)
-        iconButton = root.findViewById(R.id.icon)
-        iconButton.setOnClickListener {
+        iconButtom = root.findViewById(R.id.icon)
+        iconButtom.setOnClickListener {
             GuidedStepSupportFragment.add(
                 findFragment<Fragment>().parentFragmentManager,
                 ManageServersFragment(),
             )
         }
-        iconButton.onFocusChangeListener = onFocusChangeListener
+        iconButtom.onFocusChangeListener = onFocusChangeListener
 
         searchButton = root.findViewById(R.id.search_button)
         mPreferencesView = root.findViewById(R.id.settings_button)
@@ -164,33 +151,11 @@
 
     private class ClickListener(private val dataType: DataType) : OnClickListener {
         override fun onClick(v: View) {
-<<<<<<< HEAD
             val filter = ServerPreferences.DEFAULT_FILTERS[dataType]
             if (filter != null) {
                 val intent =
                     Intent(v.context, FilterListActivity::class.java)
-                        .putExtra(FilterListActivity.INTENT_FILTER_ARGS, filter)
-=======
-            v.findViewTreeLifecycleOwner()?.lifecycleScope?.launch(
-                StashCoroutineExceptionHandler(true),
-            ) {
-                val server = StashServer.requireCurrentServer()
-                val queryEngine = QueryEngine(server)
-                val filterParser = FilterParser(server.serverPreferences.serverVersion)
-                val defaultFilter =
-                    queryEngine.getDefaultFilter(dataType)
-                        ?.toFilterArgs(filterParser)
-                        ?.withResolvedRandom()
-                Log.v(TAG, "Got default filter for $dataType: ${defaultFilter != null}")
-                val filterArgs =
-                    defaultFilter ?: FilterArgs(
-                        dataType = dataType,
-                        findFilter = StashFindFilter(dataType.defaultSort),
-                    )
-                val intent =
-                    Intent(v.context, FilterListActivity::class.java)
-                        .putFilterArgs(FilterListActivity.INTENT_FILTER_ARGS, filterArgs)
->>>>>>> c8198497
+                        .putFilterArgs(FilterListActivity.INTENT_FILTER_ARGS, filter)
                 startActivity(v.context, intent, null)
             } else {
                 Log.w(TAG, "ServerPreferences.DEFAULT_FILTERS is missing $dataType")
