--- conflicted
+++ resolved
@@ -12,7 +12,6 @@
 class DataTypeActivity : FragmentActivity(R.layout.activity_main) {
     override fun onCreate(savedInstanceState: Bundle?) {
         super.onCreate(savedInstanceState)
-<<<<<<< HEAD
         val dataType = intent.getDataType()
         val fragment =
             when (dataType) {
@@ -22,22 +21,9 @@
                 DataType.STUDIO -> StudioFragment()
                 DataType.GALLERY -> GalleryFragment()
                 else -> throw IllegalArgumentException(dataType.name)
-=======
-        if (savedInstanceState == null) {
-            val dataType = intent.getDataType()
-            val fragment =
-                when (dataType) {
-                    DataType.TAG -> TagFragment()
-                    DataType.MOVIE -> MovieFragment()
-                    DataType.PERFORMER -> PerformerFragment()
-                    DataType.STUDIO -> StudioFragment()
-                    DataType.GALLERY -> GalleryFragment()
-                    else -> throw IllegalArgumentException(dataType.name)
-                }
-            supportFragmentManager.commit {
-                replace(android.R.id.content, fragment)
->>>>>>> c8198497
             }
+        supportFragmentManager.commit {
+            replace(android.R.id.content, fragment)
         }
     }
 }