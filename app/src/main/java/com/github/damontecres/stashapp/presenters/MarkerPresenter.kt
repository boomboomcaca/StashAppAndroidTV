--- conflicted
+++ resolved
@@ -18,13 +18,9 @@
         cardView: StashImageCardView,
         item: MarkerData,
     ) {
-<<<<<<< HEAD
-        cardView.titleText =
-=======
         cardView.blackImageBackground = true
 
-        val title =
->>>>>>> 1be48e7c
+        cardView.titleText =
             item.title.ifBlank {
                 item.primary_tag.slimTagData.name
             }
