--- conflicted
+++ resolved
@@ -1041,12 +1041,10 @@
     .getDefaultSharedPreferences(context)
     .getString(context.getString(key), default)
 
-<<<<<<< HEAD
 fun composeEnabled(context: Context = StashApplication.getApplication()) = getPreference(context, R.string.pref_key_use_compose_ui, false)
-=======
+
 fun View.updateLayoutParams(transform: ViewGroup.LayoutParams.() -> Unit) {
     val lp = layoutParams
     transform(layoutParams)
     layoutParams = lp
-}
->>>>>>> 1be48e7c
+}