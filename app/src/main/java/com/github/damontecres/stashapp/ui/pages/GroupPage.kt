--- conflicted
+++ resolved
@@ -207,7 +207,10 @@
         }
         val performerTab =
             remember(performerFilter, performersSubTags) {
-                TabProvider(context.getString(R.string.stashapp_performers)) { positionCallback ->
+                TabProvider(
+                    context.getString(R.string.stashapp_performers),
+                    TabType.PERFORMERS,
+                ) { positionCallback ->
                     StashGridTab(
                         name = context.getString(R.string.stashapp_performers),
                         server = server,
@@ -338,7 +341,6 @@
         val uiTabs =
             getUiTabs(uiConfig.preferences.interfacePreferences.tabPreferences, DataType.GROUP)
         val tabs =
-<<<<<<< HEAD
             listOf(
                 detailsTab,
                 scenesTab,
@@ -346,11 +348,7 @@
                 markersTab,
                 containingGroupsTab,
                 subGroupsTab,
-            ).filter { it.name in uiTabs }
-=======
-            listOf(detailsTab, scenesTab, markersTab, containingGroupsTab, subGroupsTab)
-                .filter { it.type in uiTabs }
->>>>>>> 0fe25b89
+            ).filter { it.type in uiTabs }
         val title = AnnotatedString(group.name)
         LaunchedEffect(title) { onUpdateTitle?.invoke(title) }
         TabPage(
