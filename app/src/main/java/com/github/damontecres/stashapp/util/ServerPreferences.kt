--- conflicted
+++ resolved
@@ -338,11 +338,9 @@
         const val PREF_INTERFACE_MENU_ITEMS = "interface.menuItems"
         const val PREF_INTERFACE_STUDIOS_AS_TEXT = "interface.showStudioAsText"
 
-<<<<<<< HEAD
-        val DEFAULT_FILTERS = mutableMapOf<DataType, FilterArgs>()
-=======
         const val PREF_JOB_SCAN = "app.job.scan"
         const val PREF_JOB_GENERATE = "app.job.generate"
->>>>>>> 7aff8bf2
+
+        val DEFAULT_FILTERS = mutableMapOf<DataType, FilterArgs>()
     }
 }