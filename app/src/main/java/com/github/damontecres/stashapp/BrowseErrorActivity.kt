--- conflicted
+++ resolved
@@ -10,17 +10,11 @@
 import android.widget.FrameLayout
 import android.widget.ProgressBar
 import androidx.fragment.app.Fragment
-import androidx.fragment.app.FragmentActivity
 
 /**
  * BrowseErrorActivity shows how to use ErrorFragment.
  */
-<<<<<<< HEAD
-class BrowseErrorActivity : FragmentActivity() {
-=======
 class BrowseErrorActivity : SecureFragmentActivity() {
-
->>>>>>> 2e25caa3
     private lateinit var mErrorFragment: ErrorFragment
     private lateinit var mSpinnerFragment: SpinnerFragment
 
