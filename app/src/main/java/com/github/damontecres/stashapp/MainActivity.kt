package com.github.damontecres.stashapp

import android.os.Bundle
import android.view.WindowManager
import androidx.fragment.app.FragmentActivity

/**
 * Loads [MainFragment].
 */
<<<<<<< HEAD
class MainActivity : FragmentActivity() {
=======
class MainActivity() : SecureFragmentActivity() {

>>>>>>> 2e25caa3
    override fun onCreate(savedInstanceState: Bundle?) {
        super.onCreate(savedInstanceState)
        setContentView(R.layout.activity_main)
        if (savedInstanceState == null) {
            supportFragmentManager.beginTransaction()
                .replace(R.id.main_browse_fragment, MainFragment())
                .commitNow()
        }
    }
}<|MERGE_RESOLUTION|>--- conflicted
+++ resolved
@@ -1,18 +1,11 @@
 package com.github.damontecres.stashapp
 
 import android.os.Bundle
-import android.view.WindowManager
-import androidx.fragment.app.FragmentActivity
 
 /**
  * Loads [MainFragment].
  */
-<<<<<<< HEAD
-class MainActivity : FragmentActivity() {
-=======
 class MainActivity() : SecureFragmentActivity() {
-
->>>>>>> 2e25caa3
     override fun onCreate(savedInstanceState: Bundle?) {
         super.onCreate(savedInstanceState)
         setContentView(R.layout.activity_main)
