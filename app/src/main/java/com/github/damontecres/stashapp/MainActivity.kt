--- conflicted
+++ resolved
@@ -1,12 +1,7 @@
 package com.github.damontecres.stashapp
 
 import android.os.Bundle
-<<<<<<< HEAD
-import android.view.WindowManager
 import androidx.activity.addCallback
-import androidx.fragment.app.FragmentActivity
-=======
->>>>>>> 38d0f6b3
 
 /**
  * Loads [MainFragment].
@@ -26,7 +21,6 @@
             // Prevents going back to the PinActivity, there's probably a better way
             finish()
         }
-
     }
 
     override fun onBackPressed() {
