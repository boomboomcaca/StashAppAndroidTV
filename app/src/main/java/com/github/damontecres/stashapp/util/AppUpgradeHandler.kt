package com.github.damontecres.stashapp.util

import android.content.Context
import android.content.SharedPreferences
import android.util.Log
import android.widget.Toast
import androidx.annotation.ArrayRes
import androidx.annotation.StringRes
import androidx.core.content.edit
import androidx.preference.PreferenceManager
import com.github.damontecres.stashapp.R
import com.github.damontecres.stashapp.playback.resolutionFromLabel
import com.github.damontecres.stashapp.playback.streamChoiceFromLabel
import com.github.damontecres.stashapp.proto.AdvancedPreferences
import com.github.damontecres.stashapp.proto.CachePreferences
import com.github.damontecres.stashapp.proto.InterfacePreferences
import com.github.damontecres.stashapp.proto.PinPreferences
import com.github.damontecres.stashapp.proto.PlaybackFinishBehavior
import com.github.damontecres.stashapp.proto.PlaybackHttpClient
import com.github.damontecres.stashapp.proto.PlaybackPreferences
import com.github.damontecres.stashapp.proto.SearchPreferences
import com.github.damontecres.stashapp.proto.TabPreferences
import com.github.damontecres.stashapp.proto.ThemeStyle
import com.github.damontecres.stashapp.proto.UpdatePreferences
import com.github.damontecres.stashapp.ui.components.prefs.StashPreference
import kotlinx.coroutines.CoroutineScope
import kotlinx.coroutines.Dispatchers
import kotlinx.coroutines.flow.firstOrNull
import kotlinx.coroutines.flow.map
import kotlinx.coroutines.launch
import kotlin.time.Duration.Companion.seconds

class AppUpgradeHandler(
    private val context: Context,
    private val previousVersion: Version,
    private val installedVersion: Version,
) : Runnable {
    companion object {
        private const val TAG = "AppUpgradeHandler"
    }

    override fun run() {
        UpdateChecker.cleanup(context)

        Log.i(TAG, "Migrating $previousVersion to $installedVersion")
        val preferences = PreferenceManager.getDefaultSharedPreferences(context)

        // Add mpegts as a default force direct play format
        if (previousVersion.isEqualOrBefore(Version.fromString("0.2.9")) &&
            installedVersion.isAtLeast(Version.fromString("0.2.7"))
        ) {
            Log.d(TAG, "Checking for mpegts direct play")
            val defaultFormats =
                context.resources.getStringArray(R.array.default_force_container_formats).toSet()
            val current =
                preferences.getStringSet(
                    context.getString(R.string.pref_key_default_forced_direct_containers),
                    defaultFormats,
                )!!
            if (!current.contains("mpegts")) {
                preferences.edit {
                    val newSet = current.toMutableSet()
                    newSet.add("mpegts")
                    putStringSet(
                        context.getString(R.string.pref_key_default_forced_direct_containers),
                        newSet,
                    )
                }
            }
        }

        if (previousVersion.isEqualOrBefore(Version.fromString("v0.4.1"))) {
            val serverPreferences: SharedPreferences =
                context.getSharedPreferences(
                    context.packageName + "_server_preferences",
                    Context.MODE_PRIVATE,
                )
            serverPreferences.edit(true) {
                clear()
            }
        }

        if (previousVersion.isEqualOrBefore(Version.fromString("v0.5.2"))) {
            Log.i(TAG, "Migrating tabs for v0.5.2")
            preferences.ensureSetHas(
                context,
                R.string.pref_key_ui_tag_tabs,
                R.array.tag_tabs,
                listOf(
                    context.getString(R.string.stashapp_details),
                    context.getString(R.string.stashapp_parent_tags),
                ),
            )

            preferences.ensureSetHas(
                context,
                R.string.pref_key_ui_studio_tabs,
                R.array.studio_tabs,
                listOf(
                    context.getString(R.string.stashapp_details),
                ),
            )
        }
        if (previousVersion == Version.fromString("v0.5.2-8-gc2c5e6f")) {
            val key = context.getString(R.string.pref_key_read_only_mode_pin)
            val readOnlyPin = preferences.getInt(key, -1)
            if (readOnlyPin >= 0) {
                preferences.edit(true) {
                    remove(key)
                    putString(key, readOnlyPin.toString())
                }
            }
        }

        if (previousVersion.isEqualOrBefore(Version.fromString("v0.5.11-3-gf0cf79e2"))) {
            Log.i(TAG, "Migrating tabs for v0.5.11-3-gf0cf79e2")
            preferences.ensureSetHas(
                context,
                R.string.pref_key_ui_performer_tabs,
                R.array.performer_tabs,
                listOf(
                    context.getString(R.string.stashapp_studio),
                ),
            )
        }

        if (previousVersion.isLessThan(Version.fromString("0.6.6"))) {
            Log.i(TAG, "Setting new UI to true")
            val key = context.getString(R.string.pref_key_use_compose_ui)
            if (!preferences.getBoolean(key, true)) {
                // User turned on new UI and turned it off, so show a Toast
                Toast
                    .makeText(
                        context,
                        "The new UI is now the default. You can still switch back to the legacy UI in settings.",
                        Toast.LENGTH_LONG,
                    ).show()
            }
            preferences.edit(true) {
                putBoolean(key, true)
            }
        }
<<<<<<< HEAD

        if (previousVersion.isLessThan(Version.fromString("v0.7.0"))) {
            preferences.ensureSetHas(
                context,
                R.string.pref_key_ui_group_tabs,
                R.array.group_tabs,
                listOf(context.getString(R.string.stashapp_performers)),
            )
=======
        if (previousVersion.isLessThan(Version.fromString("0.6.10"))) {
            try {
                preferences.getString(context.getString(R.string.pref_key_card_size), "5")
            } catch (_: ClassCastException) {
                val value = preferences.getInt(context.getString(R.string.pref_key_card_size), 5)
                preferences.edit(true) {
                    putString(context.getString(R.string.pref_key_card_size), value.toString())
                }
            }
        }

        if (previousVersion.isLessThan(Version.fromString("0.6.11"))) {
            CoroutineScope(Dispatchers.IO + StashCoroutineExceptionHandler()).launch {
                val preferencesMigratedV1 =
                    context.preferences.data
                        .map { it.preferencesMigratedV1 }
                        .firstOrNull() ?: false
                if (!preferencesMigratedV1) {
                    migratePreferences()
                }
                context.preferences.updateData {
                    it.updatePlaybackPreferences {
                        seekBarSteps = 16
                    }
                }
            }
>>>>>>> 0fe25b89
        }
    }

    private fun SharedPreferences.ensureSetHas(
        context: Context,
        @StringRes prefKey: Int,
        @ArrayRes defaultValues: Int,
        newValues: Collection<String>,
    ) {
        val key = context.getString(prefKey)
        val currentValues =
            getStringSet(
                key,
                context.resources.getStringArray(defaultValues).toSet(),
            )!!.toMutableSet()
        if (currentValues.addAll(newValues)) {
            edit(true) {
                putStringSet(key, currentValues)
            }
        }
    }

    private suspend fun migratePreferences() {
        Log.i(TAG, "Starting preferences migration")
        val pm = PreferenceManager.getDefaultSharedPreferences(context)
        val s: (Int) -> String = context::getString
        val bool: (Int, Boolean) -> Boolean = { key, default ->
            pm.getBoolean(s(key), default)
        }
        val int: (Int, Int) -> Int = { key, default ->
            pm.getInt(s(key), default)
        }
        val string: (Int, String) -> String = { key, default ->
            pm.getString(s(key), default) ?: default
        }

        context.preferences.updateData {
            it
                .toBuilder()
                .apply {
                    preferencesMigratedV1 = true
                    pinPreferences =
                        PinPreferences
                            .newBuilder()
                            .apply {
                                pin = string(R.string.pref_key_pin_code, "")
                                readOnlyPin = string(R.string.pref_key_read_only_mode_pin, "")
                                autoSubmit = bool(R.string.pref_key_pin_code_auto, true)
                            }.build()
                    interfacePreferences =
                        InterfacePreferences
                            .newBuilder()
                            .apply {
                                useComposeUi = bool(R.string.pref_key_use_compose_ui, true)
                                cardSize =
                                    string(R.string.pref_key_card_size, "5").toIntOrNull() ?: 5
                                playVideoPreviews = pm.getBoolean("playVideoPreviews", true)
                                rememberSelectedTab = bool(R.string.pref_key_ui_remember_tab, true)
                                cardPreviewDelayMs =
                                    int(
                                        R.string.pref_key_ui_card_overlay_delay,
                                        StashPreference.VideoPreviewDelay.defaultValue,
                                    ).toLong()
                                slideShowIntervalMs =
                                    int(
                                        R.string.pref_key_slideshow_duration,
                                        5,
                                    ).seconds.inWholeMilliseconds
                                slideShowImageClipPauseMs =
                                    int(
                                        R.string.pref_key_slideshow_duration_image_clip,
                                        StashPreference.SlideshowImageClipDelay.defaultValue,
                                    ).toLong()
                                showGridJumpButtons =
                                    bool(R.string.pref_key_ui_grid_jump_controls, true)
                                theme = string(R.string.pref_key_ui_theme_file, "default")
                                themeStyle =
                                    string(
                                        R.string.pref_key_ui_theme_dark_appearance,
                                        "system",
                                    ).let {
                                        when (it.lowercase()) {
                                            "dark" -> ThemeStyle.DARK
                                            "light" -> ThemeStyle.LIGHT
                                            else -> ThemeStyle.SYSTEM
                                        }
                                    }
                                showProgressWhenSkipping =
                                    bool(R.string.pref_key_playback_show_skip_progress, true)
                                playMovementSounds = bool(R.string.pref_key_movement_sounds, true)
                                useUpDownPreviousNext =
                                    bool(R.string.pref_key_playback_next_up_down, false)
                                captionsByDefault =
                                    bool(R.string.pref_key_captions_on_by_default, true)
                                scrollNextViewAll = pm.getBoolean("scrollToNextResult", true)
                                scrollTopOnBack = bool(R.string.pref_key_back_button_scroll, true)
                                showPositionFooter = bool(R.string.pref_key_show_grid_footer, true)
                                showRatingOnCards = bool(R.string.pref_key_show_rating, true)
                                videoPreviewAudio =
                                    bool(R.string.pref_key_video_preview_audio, false)
                                pageWithRemoteButtons =
                                    bool(R.string.pref_key_remote_page_buttons, true)
                                dpadSkipIndicator = bool(R.string.pref_key_show_dpad_skip, true)

                                tabPreferences =
                                    TabPreferences
                                        .newBuilder()
                                        .apply {
                                            addAllGallery(StashPreference.GalleryTab.defaultValue)
                                            addAllGroup(StashPreference.GroupTab.defaultValue)
                                            addAllPerformer(StashPreference.PerformerTab.defaultValue)
                                            addAllStudio(StashPreference.StudioTab.defaultValue)
                                            addAllTags(StashPreference.TagTab.defaultValue)
                                        }.build()
                            }.build()
                    playbackPreferences =
                        PlaybackPreferences
                            .newBuilder()
                            .apply {
                                skipForwardMs =
                                    pm.getInt("skip_forward_time", 30).seconds.inWholeMilliseconds
                                skipBackwardMs =
                                    pm.getInt("skip_back_time", 10).seconds.inWholeMilliseconds
                                playbackFinishBehavior =
                                    (
                                        pm.getString("playbackFinishedBehavior", null)
                                            ?: "Do nothing"
                                    ).let {
                                        when (it) {
                                            "Do nothing" -> PlaybackFinishBehavior.DO_NOTHING
                                            "Repeat scene" -> PlaybackFinishBehavior.REPEAT
                                            "Return to scene details" -> PlaybackFinishBehavior.GO_BACK
                                            else -> PlaybackFinishBehavior.DO_NOTHING
                                        }
                                    }
                                streamChoice =
                                    streamChoiceFromLabel(
                                        pm.getString("stream_choice", null) ?: "HLS",
                                    )
                                showDebugInfo =
                                    bool(R.string.pref_key_show_playback_debug_info, false)
                                dpadSkipping =
                                    bool(R.string.pref_key_playback_skip_left_right, true)
                                controllerTimeoutMs = pm.getInt("controllerShowTimeoutMs", 3_500)
                                savePlayHistory =
                                    bool(R.string.pref_key_playback_track_activity, true)
                                startPlaybackMuted =
                                    bool(R.string.pref_key_playback_start_muted, false)
                                transcodeAboveResolution =
                                    resolutionFromLabel(
                                        string(
                                            R.string.pref_key_playback_always_transcode,
                                            "",
                                        ),
                                    )
                                videoFiltersEnabled = bool(R.string.pref_key_video_filters, false)
                                saveVideoFilters =
                                    bool(R.string.pref_key_playback_save_effects, true)
                                debugLoggingEnabled =
                                    bool(R.string.pref_key_playback_debug_logging, false)
                                playbackHttpClient =
                                    string(R.string.pref_key_playback_http_client, "okhttp").let {
                                        when (it) {
                                            "okhttp" -> PlaybackHttpClient.OKHTTP
                                            "default" -> PlaybackHttpClient.BUILTIN
                                            else -> PlaybackHttpClient.OKHTTP
                                        }
                                    }

                                clearDirectPlayVideo()
                                addAllDirectPlayVideo(
                                    pm.getStringSet(
                                        s(R.string.pref_key_default_forced_direct_video),
                                        null,
                                    ) ?: StashPreference.DirectPlayVideo.defaultValue.toSet(),
                                )
                                clearDirectPlayAudio()
                                addAllDirectPlayAudio(
                                    pm.getStringSet(
                                        s(R.string.pref_key_default_forced_direct_audio),
                                        null,
                                    ) ?: StashPreference.DirectPlayAudio.defaultValue.toSet(),
                                )
                                clearDirectPlayFormat()
                                addAllDirectPlayAudio(
                                    pm.getStringSet(
                                        s(R.string.pref_key_default_forced_direct_containers),
                                        null,
                                    ) ?: StashPreference.DirectPlayFormat.defaultValue.toSet(),
                                )
                            }.build()
                    updatePreferences =
                        UpdatePreferences
                            .newBuilder()
                            .apply {
                                checkForUpdates = pm.getBoolean("autoCheckForUpdates", true)
                                updateUrl =
                                    pm.getStringNotNull(
                                        "updateCheckUrl",
                                        context.getString(R.string.app_update_url),
                                    )
                            }.build()
                    advancedPreferences =
                        AdvancedPreferences
                            .newBuilder()
                            .apply {
                                experimentalFeaturesEnabled =
                                    bool(R.string.experimental_features, false)
                                logErrorsToServer = bool(R.string.pref_key_log_to_server, true)
                                networkTimeoutMs =
                                    pm
                                        .getInt(
                                            "networkTimeout",
                                            15,
                                        ).seconds.inWholeMilliseconds
                                trustSelfSignedCertificates =
                                    bool(R.string.pref_key_trust_certs, false)
                                imageThreadCount =
                                    int(
                                        R.string.pref_key_image_loading_threads,
                                        Runtime.getRuntime().availableProcessors(),
                                    )
                            }.build()
                    cachePreferences =
                        CachePreferences
                            .newBuilder()
                            .apply {
                                networkCacheSize =
                                    int(R.string.pref_key_network_cache_size, 10)
                                        .toLong() * 1024 * 1024
                                imageDiskCacheSize =
                                    int(R.string.pref_key_image_cache_size, 10)
                                        .toLong() * 1024 * 1024
                                cacheExpirationTime = pm.getInt("networkCacheDuration", 6)
                                logCacheHits = pm.getBoolean("networkCacheLogging", false)
                            }.build()
                    searchPreferences =
                        SearchPreferences
                            .newBuilder()
                            .apply {
                                maxResults = int(R.string.pref_key_max_search_results, 25)
                                searchDelayMs = int(R.string.pref_key_search_delay, 1000).toLong()
                            }.build()
                }.build()
        }
        Log.i(TAG, "Finished preferences migration")
    }
}<|MERGE_RESOLUTION|>--- conflicted
+++ resolved
@@ -20,6 +20,7 @@
 import com.github.damontecres.stashapp.proto.PlaybackPreferences
 import com.github.damontecres.stashapp.proto.SearchPreferences
 import com.github.damontecres.stashapp.proto.TabPreferences
+import com.github.damontecres.stashapp.proto.TabType
 import com.github.damontecres.stashapp.proto.ThemeStyle
 import com.github.damontecres.stashapp.proto.UpdatePreferences
 import com.github.damontecres.stashapp.ui.components.prefs.StashPreference
@@ -140,16 +141,7 @@
                 putBoolean(key, true)
             }
         }
-<<<<<<< HEAD
-
-        if (previousVersion.isLessThan(Version.fromString("v0.7.0"))) {
-            preferences.ensureSetHas(
-                context,
-                R.string.pref_key_ui_group_tabs,
-                R.array.group_tabs,
-                listOf(context.getString(R.string.stashapp_performers)),
-            )
-=======
+
         if (previousVersion.isLessThan(Version.fromString("0.6.10"))) {
             try {
                 preferences.getString(context.getString(R.string.pref_key_card_size), "5")
@@ -176,7 +168,24 @@
                     }
                 }
             }
->>>>>>> 0fe25b89
+        }
+
+        if (previousVersion.isLessThan(Version.fromString("v0.7.0"))) {
+            preferences.ensureSetHas(
+                context,
+                R.string.pref_key_ui_group_tabs,
+                R.array.group_tabs,
+                listOf(context.getString(R.string.stashapp_performers)),
+            )
+        }
+        CoroutineScope(Dispatchers.IO + StashCoroutineExceptionHandler()).launch {
+            context.preferences.updateData {
+                it.updateTabPreferences {
+                    if (TabType.PERFORMERS !in groupList) {
+                        addGroup(TabType.PERFORMERS)
+                    }
+                }
+            }
         }
     }
 
