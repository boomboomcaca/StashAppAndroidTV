package com.github.damontecres.stashapp

import android.content.Context
import android.util.Log
import android.widget.Toast
import com.apollographql.apollo3.api.ApolloResponse
import com.apollographql.apollo3.api.Mutation
import com.apollographql.apollo3.api.Optional
import com.apollographql.apollo3.exception.ApolloException
import com.apollographql.apollo3.exception.ApolloHttpException
import com.apollographql.apollo3.exception.ApolloNetworkException
import com.github.damontecres.stashapp.api.MetadataGenerateMutation
import com.github.damontecres.stashapp.api.MetadataScanMutation
import com.github.damontecres.stashapp.api.SceneSaveActivityMutation
<<<<<<< HEAD
import com.github.damontecres.stashapp.api.type.GenerateMetadataInput
import com.github.damontecres.stashapp.api.type.ScanMetadataInput
=======
import com.github.damontecres.stashapp.api.SetSceneTagsMutation
import com.github.damontecres.stashapp.api.type.SceneUpdateInput
>>>>>>> 58015766

/**
 * Class for sending graphql mutations
 */
class MutationEngine(private val context: Context, private val showToasts: Boolean = false) {
    private val client =
        createApolloClient(context) ?: throw QueryEngine.StashNotConfiguredException()

    private val serverPreferences = ServerPreferences(context)

    private suspend fun <D : Mutation.Data> executeMutation(mutation: Mutation<D>): ApolloResponse<D> {
        val mutationName = mutation.name()
        try {
            val response = client.mutation(mutation).execute()
            if (response.errors.isNullOrEmpty()) {
                Log.d(TAG, "executeMutation $mutationName successful")
                return response
            } else {
                val errorMsgs = response.errors!!.map { it.message }.joinToString("\n")
                if (showToasts) {
                    Toast.makeText(
                        context,
                        "${response.errors!!.size} errors in response ($mutationName)\n$errorMsgs",
                        Toast.LENGTH_LONG,
                    ).show()
                }
                Log.e(TAG, "Errors in $mutationName: ${response.errors}")
                throw MutationException("($mutationName), ${response.errors!!.size} errors in graphql response")
            }
        } catch (ex: ApolloNetworkException) {
            if (showToasts) {
                Toast.makeText(
                    context,
                    "Network error ($mutationName). Message: ${ex.message}, ${ex.cause?.message}",
                    Toast.LENGTH_LONG,
                ).show()
            }
            Log.e(TAG, "Network error in $mutationName", ex)
            throw MutationException("Network error ($mutationName)", ex)
        } catch (ex: ApolloHttpException) {
            if (showToasts) {
                Toast.makeText(
                    context,
                    "HTTP error ($mutationName). Status=${ex.statusCode}, Msg=${ex.message}",
                    Toast.LENGTH_LONG,
                ).show()
            }
            Log.e(TAG, "HTTP ${ex.statusCode} error in $mutationName", ex)
            throw MutationException("HTTP ${ex.statusCode} ($mutationName)", ex)
        } catch (ex: ApolloException) {
            if (showToasts) {
                Toast.makeText(
                    context,
                    "Server query error ($mutationName). Msg=${ex.message}, ${ex.cause?.message}",
                    Toast.LENGTH_LONG,
                ).show()
            }
            Log.e(TAG, "ApolloException in $mutationName", ex)
            throw MutationException("Apollo exception ($mutationName)", ex)
        }
    }

    /**
     * Saves the resume time for a given scene
     *
     * @param sceneId the scene ID
     * @param position the video playback position in milliseconds
     */
    suspend fun saveSceneActivity(
        sceneId: Long,
        position: Long,
    ): Boolean {
        Log.v(TAG, "SceneSaveActivity sceneId=$sceneId, position=$position")
        val resumeTime = position / 1000.0
        val mutation =
            SceneSaveActivityMutation(scene_id = sceneId.toString(), resume_time = resumeTime)
        val result = executeMutation(mutation)
        return result.data!!.sceneSaveActivity
    }

<<<<<<< HEAD
    private fun getServerBoolean(preferenceKey: String): Optional<Boolean> {
        return Optional.present(
            serverPreferences.preferences.getBoolean(
                preferenceKey,
                false,
            ),
        )
    }

    suspend fun triggerScan() {
        val mutation =
            MetadataScanMutation(
                ScanMetadataInput(
                    scanGenerateClipPreviews = getServerBoolean(ServerPreferences.PREF_SCAN_GENERATE_CLIP_PREVIEWS),
                    scanGenerateCovers = getServerBoolean(ServerPreferences.PREF_SCAN_GENERATE_COVERS),
                    scanGeneratePhashes = getServerBoolean(ServerPreferences.PREF_SCAN_GENERATE_PHASHES),
                    scanGeneratePreviews = getServerBoolean(ServerPreferences.PREF_SCAN_GENERATE_PREVIEWS),
                    scanGenerateSprites = getServerBoolean(ServerPreferences.PREF_SCAN_GENERATE_SPRITES),
                    scanGenerateThumbnails = getServerBoolean(ServerPreferences.PREF_SCAN_GENERATE_THUMBNAILS),
                    scanGenerateImagePreviews = getServerBoolean(ServerPreferences.PREF_SCAN_GENERATE_IMAGE_PREVIEWS),
                ),
            )
        executeMutation(mutation)
    }

    suspend fun triggerGenerate() {
        val mutation =
            MetadataGenerateMutation(
                GenerateMetadataInput(
                    clipPreviews = getServerBoolean(ServerPreferences.PREF_GEN_CLIP_PREVIEWS),
                    covers = getServerBoolean(ServerPreferences.PREF_GEN_COVERS),
                    imagePreviews = getServerBoolean(ServerPreferences.PREF_GEN_IMAGE_PREVIEWS),
                    interactiveHeatmapsSpeeds = getServerBoolean(ServerPreferences.PREF_GEN_INTERACTIVE_HEATMAPS_SPEEDS),
                    markerImagePreviews = getServerBoolean(ServerPreferences.PREF_GEN_MARKER_IMAGE_PREVIEWS),
                    markers = getServerBoolean(ServerPreferences.PREF_GEN_MARKERS),
                    markerScreenshots = getServerBoolean(ServerPreferences.PREF_GEN_MARKER_SCREENSHOTS),
                    phashes = getServerBoolean(ServerPreferences.PREF_GEN_PHASHES),
                    previews = getServerBoolean(ServerPreferences.PREF_GEN_PREVIEWS),
                    sprites = getServerBoolean(ServerPreferences.PREF_GEN_SPRITES),
                    transcodes = getServerBoolean(ServerPreferences.PREF_GEN_TRANSCODES),
                ),
            )
        executeMutation(mutation)
=======
    suspend fun setTagsOnScene(
        sceneId: Long,
        tagIds: List<Int>,
    ): SetSceneTagsMutation.SceneUpdate? {
        Log.v(TAG, "setTagsOnScene sceneId=$sceneId, tagIds=$tagIds")
        val mutation =
            SetSceneTagsMutation(
                input =
                    SceneUpdateInput(
                        id = sceneId.toString(),
                        tag_ids = Optional.present(tagIds.map { it.toString() }),
                    ),
            )
        val result = executeMutation(mutation)
        return result.data?.sceneUpdate
>>>>>>> 58015766
    }

    companion object {
        const val TAG = "MutationEngine"
    }

    open class MutationException(msg: String? = null, cause: ApolloException? = null) :
        RuntimeException(msg, cause)
}<|MERGE_RESOLUTION|>--- conflicted
+++ resolved
@@ -12,13 +12,10 @@
 import com.github.damontecres.stashapp.api.MetadataGenerateMutation
 import com.github.damontecres.stashapp.api.MetadataScanMutation
 import com.github.damontecres.stashapp.api.SceneSaveActivityMutation
-<<<<<<< HEAD
+import com.github.damontecres.stashapp.api.SetSceneTagsMutation
 import com.github.damontecres.stashapp.api.type.GenerateMetadataInput
 import com.github.damontecres.stashapp.api.type.ScanMetadataInput
-=======
-import com.github.damontecres.stashapp.api.SetSceneTagsMutation
 import com.github.damontecres.stashapp.api.type.SceneUpdateInput
->>>>>>> 58015766
 
 /**
  * Class for sending graphql mutations
@@ -99,7 +96,6 @@
         return result.data!!.sceneSaveActivity
     }
 
-<<<<<<< HEAD
     private fun getServerBoolean(preferenceKey: String): Optional<Boolean> {
         return Optional.present(
             serverPreferences.preferences.getBoolean(
@@ -143,7 +139,8 @@
                 ),
             )
         executeMutation(mutation)
-=======
+    }
+
     suspend fun setTagsOnScene(
         sceneId: Long,
         tagIds: List<Int>,
@@ -159,7 +156,6 @@
             )
         val result = executeMutation(mutation)
         return result.data?.sceneUpdate
->>>>>>> 58015766
     }
 
     companion object {
