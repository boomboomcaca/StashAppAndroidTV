package com.github.damontecres.stashapp.util

import android.util.Log
import com.apollographql.apollo.ApolloCall
import com.apollographql.apollo.ApolloClient
import com.apollographql.apollo.api.ApolloResponse
import com.apollographql.apollo.api.Operation
import com.apollographql.apollo.api.Optional
import com.apollographql.apollo.api.Query
import com.github.damontecres.stashapp.api.ConfigurationQuery
import com.github.damontecres.stashapp.api.FindDefaultFilterQuery
import com.github.damontecres.stashapp.api.FindGalleriesQuery
import com.github.damontecres.stashapp.api.FindGroupQuery
import com.github.damontecres.stashapp.api.FindGroupsQuery
import com.github.damontecres.stashapp.api.FindImageQuery
import com.github.damontecres.stashapp.api.FindImagesQuery
import com.github.damontecres.stashapp.api.FindJobQuery
import com.github.damontecres.stashapp.api.FindMarkersQuery
import com.github.damontecres.stashapp.api.FindPerformersQuery
import com.github.damontecres.stashapp.api.FindSavedFilterQuery
import com.github.damontecres.stashapp.api.FindSavedFiltersQuery
import com.github.damontecres.stashapp.api.FindScenesQuery
import com.github.damontecres.stashapp.api.FindStudiosQuery
import com.github.damontecres.stashapp.api.FindTagsQuery
import com.github.damontecres.stashapp.api.GetExtraImageQuery
import com.github.damontecres.stashapp.api.GetSceneQuery
import com.github.damontecres.stashapp.api.fragment.ExtraImageData
import com.github.damontecres.stashapp.api.fragment.FullSceneData
import com.github.damontecres.stashapp.api.fragment.GalleryData
import com.github.damontecres.stashapp.api.fragment.GroupData
import com.github.damontecres.stashapp.api.fragment.ImageData
import com.github.damontecres.stashapp.api.fragment.JobData
import com.github.damontecres.stashapp.api.fragment.MarkerData
import com.github.damontecres.stashapp.api.fragment.PerformerData
import com.github.damontecres.stashapp.api.fragment.SavedFilterData
import com.github.damontecres.stashapp.api.fragment.SlimSceneData
import com.github.damontecres.stashapp.api.fragment.StashData
import com.github.damontecres.stashapp.api.fragment.StudioData
import com.github.damontecres.stashapp.api.fragment.TagData
import com.github.damontecres.stashapp.api.type.FindFilterType
import com.github.damontecres.stashapp.api.type.FindJobInput
import com.github.damontecres.stashapp.api.type.GalleryFilterType
import com.github.damontecres.stashapp.api.type.GroupFilterType
import com.github.damontecres.stashapp.api.type.ImageFilterType
import com.github.damontecres.stashapp.api.type.JobStatus
import com.github.damontecres.stashapp.api.type.PerformerFilterType
import com.github.damontecres.stashapp.api.type.SceneFilterType
import com.github.damontecres.stashapp.api.type.SceneMarkerFilterType
import com.github.damontecres.stashapp.api.type.StudioFilterType
import com.github.damontecres.stashapp.api.type.TagFilterType
import com.github.damontecres.stashapp.data.DataType
import com.github.damontecres.stashapp.data.JobResult
import kotlinx.coroutines.Dispatchers
import kotlinx.coroutines.delay
import kotlinx.coroutines.withContext
import java.util.concurrent.atomic.AtomicInteger
import kotlin.time.Duration
import kotlin.time.DurationUnit
import kotlin.time.toDuration

/**
 * Handles making graphql queries to the server
 */
class QueryEngine(
    server: StashServer,
    client: ApolloClient = StashClient.getApolloClient(server),
) : StashEngine(server, client) {
    private suspend fun <D : Operation.Data> executeQuery(query: ApolloCall<D>): ApolloResponse<D> =
        withContext(Dispatchers.IO) {
            val queryName = query.operation.name()
            val id = QUERY_ID.getAndIncrement()
            Log.v(TAG, "executeQuery $id $queryName")

            val response = query.execute()
            if (response.data != null) {
                Log.v(TAG, "executeQuery $id $queryName successful")
                return@withContext response
            } else if (response.exception != null) {
                throw createException(id, queryName, response.exception!!) { msg, ex ->
                    QueryException(id, queryName, msg, ex)
                }
            } else {
                val errorMsgs = response.errors!!.joinToString("\n") { it.message }
                Log.e(TAG, "Errors in $id $queryName: ${response.errors}")
                throw QueryException(id, queryName, "Error in $queryName: $errorMsgs")
            }
        }

    suspend fun <D : Query.Data> executeQuery(query: Query<D>): ApolloResponse<D> {
        return executeQuery(client.query(query))
    }

    suspend fun findScenes(
        findFilter: FindFilterType? = null,
        sceneFilter: SceneFilterType? = null,
        ids: List<String>? = null,
        useRandom: Boolean = true,
    ): List<SlimSceneData> {
        val query =
            client.query(
                FindScenesQuery(
                    filter = updateFilter(findFilter, useRandom),
                    scene_filter = sceneFilter,
                    ids = ids,
                ),
            )
        val scenes =
            executeQuery(query).data?.findScenes?.scenes?.map {
                it.slimSceneData
            }
        return scenes.orEmpty()
    }

    suspend fun getScene(sceneId: String): FullSceneData? {
        val query = client.query(GetSceneQuery(id = sceneId))
        return executeQuery(query).data?.findScene?.fullSceneData
    }

    suspend fun findPerformers(
        findFilter: FindFilterType? = null,
        performerFilter: PerformerFilterType? = null,
        performerIds: List<String>? = null,
        useRandom: Boolean = true,
    ): List<PerformerData> {
        val query =
            client.query(
                FindPerformersQuery(
                    filter = updateFilter(findFilter, useRandom),
                    performer_filter = performerFilter,
                    ids = performerIds,
                ),
            )
        val performers =
            executeQuery(query).data?.findPerformers?.performers?.map {
                it.performerData
            }
        return performers.orEmpty()
    }

    suspend fun getPerformer(performerId: String): PerformerData? {
        return findPerformers(performerIds = listOf(performerId)).firstOrNull()
    }

    suspend fun findStudios(
        findFilter: FindFilterType? = null,
        studioFilter: StudioFilterType? = null,
        studioIds: List<String>? = null,
        useRandom: Boolean = true,
    ): List<StudioData> {
        val query =
            client.query(
                FindStudiosQuery(
                    filter = updateFilter(findFilter, useRandom),
                    studio_filter = studioFilter,
                    ids = studioIds,
                ),
            )
        val studios =
            executeQuery(query).data?.findStudios?.studios?.map {
                it.studioData
            }
        return studios.orEmpty()
    }

    suspend fun findTags(
        findFilter: FindFilterType? = null,
        tagFilter: TagFilterType? = null,
        useRandom: Boolean = true,
    ): List<TagData> {
        val query =
            client.query(
                FindTagsQuery(
                    filter = updateFilter(findFilter, useRandom),
                    tag_filter = tagFilter,
                    ids = null,
                ),
            )
        val tags =
            executeQuery(query).data?.findTags?.tags?.map { it.tagData }
        return tags.orEmpty()
    }

    suspend fun getTags(tagIds: List<String>): List<TagData> {
        if (tagIds.isEmpty()) {
            return listOf()
        }
        val query =
            client.query(
                FindTagsQuery(
                    filter = null,
                    tag_filter = null,
                    ids = tagIds,
                ),
            )
        val tags =
            executeQuery(query).data?.findTags?.tags?.map { it.tagData }
        return tags.orEmpty()
    }

    suspend fun findGroups(
        findFilter: FindFilterType? = null,
<<<<<<< HEAD
        groupFilter: GroupFilterType? = null,
        groupIds: List<String>? = null,
=======
        movieFilter: MovieFilterType? = null,
        movieIds: List<String>? = null,
>>>>>>> e5a8dc98
        useRandom: Boolean = true,
    ): List<GroupData> {
        val query =
            client.query(
                FindGroupsQuery(
                    filter = updateFilter(findFilter, useRandom),
<<<<<<< HEAD
                    group_filter = groupFilter,
                    ids = groupIds,
=======
                    movie_filter = movieFilter,
                    ids = movieIds,
>>>>>>> e5a8dc98
                ),
            )
        val tags = executeQuery(query).data?.findGroups?.groups?.map { it.groupData }
        return tags.orEmpty()
    }

    suspend fun getGroup(groupId: String): GroupData? {
        val query = client.query(FindGroupQuery(groupId))
        return executeQuery(query).data?.findGroup?.groupData
    }

    suspend fun findMarkers(
        findFilter: FindFilterType? = null,
        markerFilter: SceneMarkerFilterType? = null,
        useRandom: Boolean = true,
    ): List<MarkerData> {
        val query =
            client.query(
                FindMarkersQuery(
                    filter = updateFilter(findFilter, useRandom),
                    scene_marker_filter = markerFilter,
                ),
            )
        return executeQuery(query).data?.findSceneMarkers?.scene_markers?.map { it.markerData }
            .orEmpty()
    }

    suspend fun findImages(
        findFilter: FindFilterType? = null,
        imageFilter: ImageFilterType? = null,
        useRandom: Boolean = true,
    ): List<ImageData> {
        val query =
            client.query(
                FindImagesQuery(
                    updateFilter(findFilter, useRandom),
                    imageFilter,
                ),
            )
        return executeQuery(query).data?.findImages?.images?.map { it.imageData }.orEmpty()
    }

    suspend fun getImage(imageId: String): ImageData? {
        val query = client.query(FindImageQuery(imageId))
        return executeQuery(query).data?.findImage?.imageData
    }

    suspend fun getImageExtra(imageId: String): ExtraImageData? {
        val query = client.query(GetExtraImageQuery(imageId))
        return executeQuery(query).data?.findImage?.extraImageData
    }

    suspend fun findGalleries(
        findFilter: FindFilterType? = null,
        galleryFilter: GalleryFilterType? = null,
        galleryIds: List<String>? = null,
        useRandom: Boolean = true,
    ): List<GalleryData> {
        val query =
            client.query(
                FindGalleriesQuery(
                    updateFilter(findFilter, useRandom),
                    galleryFilter,
                    ids = galleryIds,
                ),
            )
        return executeQuery(query).data?.findGalleries?.galleries?.map { it.galleryData }.orEmpty()
    }

    suspend fun getGalleries(galleryIds: List<String>): List<GalleryData> {
        return if (galleryIds.isEmpty()) {
            listOf()
        } else {
            val query = client.query(FindGalleriesQuery(null, null, galleryIds))
            executeQuery(query).data?.findGalleries?.galleries?.map { it.galleryData }
                .orEmpty()
        }
    }

    /**
     * Search for a type of data with the given query. Users will need to cast the returned List.
     */
    suspend fun find(
        type: DataType,
        findFilter: FindFilterType,
        useRandom: Boolean = true,
    ): List<*> {
        return when (type) {
            DataType.SCENE -> findScenes(findFilter, useRandom = useRandom)
            DataType.PERFORMER -> findPerformers(findFilter, useRandom = useRandom)
            DataType.TAG -> findTags(findFilter, useRandom = useRandom)
            DataType.STUDIO -> findStudios(findFilter, useRandom = useRandom)
            DataType.GROUP -> findGroups(findFilter, useRandom = useRandom)
            DataType.MARKER -> findMarkers(findFilter, useRandom = useRandom)
            DataType.IMAGE -> findImages(findFilter, useRandom = useRandom)
            DataType.GALLERY -> findGalleries(findFilter, useRandom = useRandom)
        }
    }

    /**
     * Search for a type of data with the given query. Users will need to cast the returned List.
     */
    suspend fun getByIds(
        type: DataType,
        ids: List<String>,
    ): List<StashData> {
        if (ids.isEmpty()) {
            return emptyList()
        }
        return when (type) {
            DataType.SCENE -> findScenes(ids = ids)
            DataType.PERFORMER -> findPerformers(performerIds = ids)
            DataType.TAG -> getTags(ids)
            DataType.STUDIO -> findStudios(studioIds = ids)
            DataType.MOVIE -> findMovies(movieIds = ids)
            DataType.MARKER -> TODO()
            DataType.IMAGE -> TODO()
            DataType.GALLERY -> TODO()
        }
    }

    suspend fun getSavedFilter(filterId: String): SavedFilterData? {
        val query = FindSavedFilterQuery(filterId)
        return executeQuery(query).data?.findSavedFilter?.savedFilterData
    }

    suspend fun getSavedFilters(dataType: DataType): List<SavedFilterData> {
        val query = FindSavedFiltersQuery(dataType.filterMode)
        return executeQuery(query).data?.findSavedFilters?.map { it.savedFilterData }.orEmpty()
    }

    suspend fun getDefaultFilter(type: DataType): SavedFilterData? {
        val query = FindDefaultFilterQuery(type.filterMode)
        return executeQuery(query).data?.findDefaultFilter?.savedFilterData
    }

    suspend fun getServerConfiguration(): ConfigurationQuery.Data {
        val query = ConfigurationQuery()
        return executeQuery(query).data!!
    }

    suspend fun getJob(jobId: String): JobData? {
        val query = FindJobQuery(FindJobInput(jobId))
        return executeQuery(query).data?.findJob?.jobData
    }

    suspend fun waitForJob(
        jobId: String,
        delay: Duration = 1.toDuration(DurationUnit.SECONDS),
        callback: ((JobData) -> Unit)? = null,
    ): JobResult {
        var job = getJob(jobId) ?: return JobResult.NotFound
        while (job.status !in
            setOf(
                JobStatus.FINISHED,
                JobStatus.FAILED,
                JobStatus.CANCELLED,
            )
        ) {
            delay(delay)
            job = getJob(jobId) ?: return JobResult.NotFound
            callback?.invoke(job)
        }
        if (job?.status == JobStatus.FAILED) {
            return JobResult.Failure(job.error)
        } else {
            return JobResult.Success
        }
    }

    /**
     * Updates a FindFilterType if needed
     *
     * Handles updating the random sort if requested
     */
    fun updateFilter(
        filter: FindFilterType?,
        useRandom: Boolean = true,
    ): FindFilterType? {
        return if (filter != null) {
            if (useRandom && filter.sort.getOrNull()?.startsWith("random") == true) {
                Log.v(TAG, "Updating random filter")
                filter.copy(sort = Optional.present(getRandomSort()))
            } else {
                filter
            }
        } else {
            null
        }
    }

    companion object {
        private const val TAG = "QueryEngine"

        private val QUERY_ID = AtomicInteger(0)
    }

    open class QueryException(
        id: Int,
        queryName: String,
        msg: String? = null,
        cause: Exception? = null,
    ) : ServerCommunicationException(id, queryName, msg, cause)

    class StashNotConfiguredException : RuntimeException()
}<|MERGE_RESOLUTION|>--- conflicted
+++ resolved
@@ -34,7 +34,6 @@
 import com.github.damontecres.stashapp.api.fragment.PerformerData
 import com.github.damontecres.stashapp.api.fragment.SavedFilterData
 import com.github.damontecres.stashapp.api.fragment.SlimSceneData
-import com.github.damontecres.stashapp.api.fragment.StashData
 import com.github.damontecres.stashapp.api.fragment.StudioData
 import com.github.damontecres.stashapp.api.fragment.TagData
 import com.github.damontecres.stashapp.api.type.FindFilterType
@@ -50,6 +49,7 @@
 import com.github.damontecres.stashapp.api.type.TagFilterType
 import com.github.damontecres.stashapp.data.DataType
 import com.github.damontecres.stashapp.data.JobResult
+import com.github.damontecres.stashapp.data.StashData
 import kotlinx.coroutines.Dispatchers
 import kotlinx.coroutines.delay
 import kotlinx.coroutines.withContext
@@ -199,26 +199,16 @@
 
     suspend fun findGroups(
         findFilter: FindFilterType? = null,
-<<<<<<< HEAD
         groupFilter: GroupFilterType? = null,
         groupIds: List<String>? = null,
-=======
-        movieFilter: MovieFilterType? = null,
-        movieIds: List<String>? = null,
->>>>>>> e5a8dc98
         useRandom: Boolean = true,
     ): List<GroupData> {
         val query =
             client.query(
                 FindGroupsQuery(
                     filter = updateFilter(findFilter, useRandom),
-<<<<<<< HEAD
                     group_filter = groupFilter,
                     ids = groupIds,
-=======
-                    movie_filter = movieFilter,
-                    ids = movieIds,
->>>>>>> e5a8dc98
                 ),
             )
         val tags = executeQuery(query).data?.findGroups?.groups?.map { it.groupData }
@@ -333,7 +323,7 @@
             DataType.PERFORMER -> findPerformers(performerIds = ids)
             DataType.TAG -> getTags(ids)
             DataType.STUDIO -> findStudios(studioIds = ids)
-            DataType.MOVIE -> findMovies(movieIds = ids)
+            DataType.GROUP -> findGroups(groupIds = ids)
             DataType.MARKER -> TODO()
             DataType.IMAGE -> TODO()
             DataType.GALLERY -> TODO()
