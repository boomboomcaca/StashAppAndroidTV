package com.github.damontecres.stashapp

import android.app.Activity
import android.content.Context
import android.content.Intent
import android.graphics.Bitmap
import android.graphics.drawable.Drawable
import android.os.Bundle
import android.util.Log
import android.view.LayoutInflater
import android.view.View
import android.view.ViewGroup
import android.widget.Toast
import androidx.activity.result.ActivityResult
import androidx.activity.result.ActivityResultCallback
import androidx.activity.result.ActivityResultLauncher
import androidx.activity.result.contract.ActivityResultContracts
import androidx.core.content.ContextCompat
import androidx.leanback.app.DetailsSupportFragment
import androidx.leanback.app.DetailsSupportFragmentBackgroundController
import androidx.leanback.widget.Action
import androidx.leanback.widget.ArrayObjectAdapter
import androidx.leanback.widget.ClassPresenterSelector
import androidx.leanback.widget.DetailsOverviewRow
import androidx.leanback.widget.FullWidthDetailsOverviewRowPresenter
import androidx.leanback.widget.FullWidthDetailsOverviewSharedElementHelper
import androidx.leanback.widget.HeaderItem
import androidx.leanback.widget.ListRow
import androidx.leanback.widget.ListRowPresenter
import androidx.leanback.widget.OnActionClickedListener
import androidx.leanback.widget.SinglePresenterSelector
import androidx.leanback.widget.SparseArrayObjectAdapter
import androidx.lifecycle.lifecycleScope
import com.bumptech.glide.request.target.CustomTarget
import com.bumptech.glide.request.transition.Transition
import com.github.damontecres.stashapp.actions.CreateMarkerAction
import com.github.damontecres.stashapp.actions.StashAction
import com.github.damontecres.stashapp.actions.StashActionClickedListener
import com.github.damontecres.stashapp.api.fragment.FullSceneData
import com.github.damontecres.stashapp.api.fragment.GroupData
import com.github.damontecres.stashapp.api.fragment.MarkerData
import com.github.damontecres.stashapp.api.fragment.PerformerData
import com.github.damontecres.stashapp.api.fragment.StudioData
import com.github.damontecres.stashapp.api.fragment.TagData
import com.github.damontecres.stashapp.data.DataType
import com.github.damontecres.stashapp.data.Marker
import com.github.damontecres.stashapp.data.OCounter
import com.github.damontecres.stashapp.data.Scene
import com.github.damontecres.stashapp.playback.PlaybackActivity
import com.github.damontecres.stashapp.presenters.ActionPresenter
import com.github.damontecres.stashapp.presenters.CreateMarkerActionPresenter
import com.github.damontecres.stashapp.presenters.DetailsDescriptionPresenter
import com.github.damontecres.stashapp.presenters.GalleryPresenter
import com.github.damontecres.stashapp.presenters.GroupPresenter
import com.github.damontecres.stashapp.presenters.MarkerPresenter
import com.github.damontecres.stashapp.presenters.OCounterPresenter
import com.github.damontecres.stashapp.presenters.PerformerInScenePresenter
import com.github.damontecres.stashapp.presenters.ScenePresenter
import com.github.damontecres.stashapp.presenters.StashPresenter
import com.github.damontecres.stashapp.presenters.StudioPresenter
import com.github.damontecres.stashapp.presenters.TagPresenter
import com.github.damontecres.stashapp.util.ListRowManager
import com.github.damontecres.stashapp.util.MutationEngine
import com.github.damontecres.stashapp.util.QueryEngine
import com.github.damontecres.stashapp.util.StashCoroutineExceptionHandler
import com.github.damontecres.stashapp.util.StashDiffCallback
import com.github.damontecres.stashapp.util.StashGlide
import com.github.damontecres.stashapp.util.StashServer
import com.github.damontecres.stashapp.util.asVideoSceneData
import com.github.damontecres.stashapp.util.isNotNullOrBlank
import com.github.damontecres.stashapp.util.putDataType
import com.github.damontecres.stashapp.util.showSetRatingToast
import com.github.damontecres.stashapp.views.ClassOnItemViewClickedListener
import com.github.damontecres.stashapp.views.StashItemViewClickListener
import kotlinx.coroutines.CoroutineExceptionHandler
import kotlinx.coroutines.Dispatchers
import kotlinx.coroutines.Job
import kotlinx.coroutines.launch
import kotlin.math.roundToInt

/**
 * Fragment to show a scene's details and actions
 */
class SceneDetailsFragment : DetailsSupportFragment() {
    private var pendingJob: Job? = null

<<<<<<< HEAD
=======
    private lateinit var sceneId: String
>>>>>>> c8198497
    private var sceneData: FullSceneData? = null

    private lateinit var queryEngine: QueryEngine
    private lateinit var mutationEngine: MutationEngine

    private val mPresenterSelector = ClassPresenterSelector()
    private val mAdapter = SparseArrayObjectAdapter(mPresenterSelector)

    private val mStudioAdapter = ArrayObjectAdapter(StudioPresenter(StudioLongClickCallBack()))
    private val studioAdapter =
        ListRowManager<StudioData>(
            DataType.STUDIO,
            ListRowManager.SparseArrayRowModifier(mAdapter, STUDIO_POS),
            mStudioAdapter,
        ) { studioIds ->
            val newStudioId =
                if (studioIds.isEmpty()) {
                    null
                } else if (studioIds.size == 1) {
                    studioIds.first()
                } else {
                    studioIds.last()
                }

<<<<<<< HEAD
            val result = mutationEngine.setStudioOnScene(sceneData!!.id, newStudioId)
=======
            val result = mutationEngine.setStudioOnScene(sceneId, newStudioId)
>>>>>>> c8198497
            val newStudio = result?.studio?.studioData
            if (newStudio != null) {
                listOf(newStudio)
            } else {
                listOf()
            }
        }

    // Presenter is set in fetchData because it requires mSelectedGroup
    private val mPerformersAdapter = ArrayObjectAdapter()
    private val performersRowManager =
        ListRowManager<PerformerData>(
            DataType.PERFORMER,
            ListRowManager.SparseArrayRowModifier(mAdapter, PERFORMER_POS),
            mPerformersAdapter,
        ) { performerIds ->
<<<<<<< HEAD
            val result = mutationEngine.setPerformersOnScene(sceneData!!.id, performerIds)
=======
            val result = mutationEngine.setPerformersOnScene(sceneId, performerIds)
>>>>>>> c8198497
            result?.performers?.map { it.performerData }.orEmpty()
        }

    private val tagsRowManager =
        ListRowManager<TagData>(
            DataType.TAG,
            ListRowManager.SparseArrayRowModifier(mAdapter, TAG_POS),
            ArrayObjectAdapter(TagPresenter(TagLongClickCallBack())),
        ) { tagIds ->
<<<<<<< HEAD
            val result = mutationEngine.setTagsOnScene(sceneData!!.id, tagIds)
=======
            val result = mutationEngine.setTagsOnScene(sceneId, tagIds)
>>>>>>> c8198497
            result?.tags?.map { it.tagData }.orEmpty()
        }

    private val groupsRowManager =
        ListRowManager<GroupData>(
            DataType.GROUP,
            ListRowManager.SparseArrayRowModifier(mAdapter, GROUP_POS),
            ArrayObjectAdapter(GroupPresenter(GroupLongClickCallBack())),
        ) { groupIds ->
            val result = mutationEngine.setGroupsOnScene(sceneData!!.id, groupIds)
            result?.groups?.map { it.group.groupData }.orEmpty()
        }

    private val markersAdapter = ArrayObjectAdapter(MarkerPresenter(MarkerLongClickCallBack()))
    private val galleriesAdapter = ArrayObjectAdapter(GalleryPresenter())
    private val sceneActionsAdapter =
        SparseArrayObjectAdapter(
            ClassPresenterSelector().addClassPresenter(
                StashAction::class.java,
                ActionPresenter(),
            ).addClassPresenter(
                OCounter::class.java,
                OCounterPresenter(OCounterLongClickCallBack()),
            ).addClassPresenter(
                CreateMarkerAction::class.java,
                CreateMarkerActionPresenter(),
            ),
        )

    private var detailsOverviewRow: DetailsOverviewRow? = null
    private lateinit var mDetailsBackground: DetailsSupportFragmentBackgroundController

    private lateinit var resultLauncher: ActivityResultLauncher<Intent>

    private val playActionsAdapter = SparseArrayObjectAdapter()
    private var position = -1L // The position in the video
    private val detailsPresenter =
        FullWidthDetailsOverviewRowPresenter(
            DetailsDescriptionPresenter { rating100: Int ->
                viewLifecycleOwner.lifecycleScope.launch(
                    StashCoroutineExceptionHandler(
                        Toast.makeText(
                            requireContext(),
                            "Failed to set rating",
                            Toast.LENGTH_SHORT,
                        ),
                    ),
                ) {
<<<<<<< HEAD
                    MutationEngine(requireContext()).setRating(
                        sceneData!!.id,
=======
                    MutationEngine(server).setRating(
                        sceneId,
>>>>>>> c8198497
                        rating100,
                    )
                    showSetRatingToast(requireContext(), rating100)
                }
            },
        )

    private val server = StashServer.requireCurrentServer()
    private val serverPreferences = server.serverPreferences

    override fun onCreate(savedInstanceState: Bundle?) {
        Log.d(TAG, "onCreate DetailsFragment")
        super.onCreate(savedInstanceState)

        sceneId = requireActivity().intent.getStringExtra(SceneDetailsActivity.MOVIE)!!

        queryEngine = QueryEngine(server)
        mutationEngine = MutationEngine(server)

        mDetailsBackground = DetailsSupportFragmentBackgroundController(this)
        resultLauncher =
            registerForActivityResult(
                ActivityResultContracts.StartActivityForResult(),
                ResultCallback(),
            )
    }

    override fun onCreateView(
        inflater: LayoutInflater,
        container: ViewGroup?,
        savedInstanceState: Bundle?,
    ): View? {
        val actionListener = SceneActionListener()
        onItemViewClickedListener =
            ClassOnItemViewClickedListener(
                StashItemViewClickListener(
                    requireActivity(),
                    actionListener,
                ),
            ).addListenerForClass(CreateMarkerAction::class.java) { _ ->
                actionListener.onClicked(StashAction.CREATE_MARKER)
            }

        setupDetailsOverviewRowPresenter()
        mAdapter.set(
            ACTIONS_POS,
            ListRow(HeaderItem(getString(R.string.stashapp_actions_name)), sceneActionsAdapter),
        )
        mPresenterSelector.addClassPresenter(ListRow::class.java, ListRowPresenter())
        return super.onCreateView(inflater, container, savedInstanceState)
    }

    override fun onViewCreated(
        view: View,
        savedInstanceState: Bundle?,
    ) {
        super.onViewCreated(view, savedInstanceState)
        if (sceneData == null) {
            viewLifecycleOwner.lifecycleScope.launch(StashCoroutineExceptionHandler(true)) {
                fetchData(sceneId)
            }
        }
    }

    override fun onResume() {
        super.onResume()
<<<<<<< HEAD
        if (sceneData != null) {
            fetchData(sceneData!!.id)
        }
    }

    private fun fetchData(sceneId: String) {
        viewLifecycleOwner.lifecycleScope.launch(
            StashCoroutineExceptionHandler(
                Toast.makeText(
                    requireContext(),
                    "Failed to load scene",
                    Toast.LENGTH_LONG,
                ),
            ),
        ) {
            pendingJob?.join()
            pendingJob = null
            sceneData = queryEngine.getScene(sceneId)
            if (sceneData != null) {
                mPerformersAdapter.presenterSelector =
                    SinglePresenterSelector(
                        PerformerInScenePresenter(
                            sceneData!!.date,
                            PerformerLongClickCallBack(),
                        ),
                    )
            }

            val serverPreferences = ServerPreferences(requireContext())
            // Need to check position because the activity result callback happens before onResume
            if (position <= 0 &&
                serverPreferences.trackActivity &&
                sceneData?.resume_time != null &&
                sceneData?.resume_time!! > 0
            ) {
                position = (sceneData?.resume_time!! * 1000).toLong()
            }
            setupPlayActionsAdapter()
=======
        viewLifecycleOwner.lifecycleScope.launch(StashCoroutineExceptionHandler(true)) {
            fetchData(sceneId)
        }
    }

    private suspend fun fetchData(sceneId: String) {
        pendingJob?.join()
        pendingJob = null
        sceneData = queryEngine.getScene(sceneId)
        if (sceneData != null) {
            mPerformersAdapter.presenterSelector =
                SinglePresenterSelector(
                    PerformerInScenePresenter(
                        sceneData!!.date,
                        PerformerLongClickCallBack(),
                    ),
                )
        }

        // Need to check position because the activity result callback happens before onResume
        if (position <= 0 &&
            serverPreferences.trackActivity &&
            sceneData?.resume_time != null &&
            sceneData?.resume_time!! > 0
        ) {
            position = (sceneData?.resume_time!! * 1000).toLong()
        }
        setupPlayActionsAdapter()
>>>>>>> c8198497

        setupDetailsOverviewRow()

        adapter = mAdapter
        initializeBackground()

<<<<<<< HEAD
            sceneActionsAdapter.set(
                O_COUNTER_POS,
                OCounter(
                    sceneData!!.id,
                    sceneData?.o_counter ?: 0,
                ),
            )
            sceneActionsAdapter.set(ADD_TAG_POS, StashAction.ADD_TAG)
            sceneActionsAdapter.set(ADD_PERFORMER_POS, StashAction.ADD_PERFORMER)
            sceneActionsAdapter.set(ADD_GROUP_POS, StashAction.ADD_GROUP)
            sceneActionsAdapter.set(CREATE_MARKER_POS, CreateMarkerAction(position))
            sceneActionsAdapter.set(SET_STUDIO_POS, StashAction.SET_STUDIO)
            if (sceneData!!.files.isNotEmpty()) {
                sceneActionsAdapter.set(FORCE_TRANSCODE_POS, StashAction.FORCE_TRANSCODE)
                sceneActionsAdapter.set(FORCE_DIRECT_PLAY_POS, StashAction.FORCE_DIRECT_PLAY)
            } else {
                sceneActionsAdapter.clear(FORCE_TRANSCODE_POS)
                sceneActionsAdapter.clear(FORCE_DIRECT_PLAY_POS)
            }

            if (sceneData!!.studio?.studioData != null) {
                studioAdapter.setItems(listOf(sceneData!!.studio!!.studioData))
            }

            tagsRowManager.setItems(sceneData!!.tags.map { it.tagData })

            if (sceneData!!.scene_markers.isNotEmpty()) {
                if (mAdapter.lookup(MARKER_POS) == null) {
                    mAdapter.set(
                        MARKER_POS,
                        ListRow(HeaderItem(getString(R.string.stashapp_markers)), markersAdapter),
                    )
                }
                markersAdapter.setItems(
                    sceneData!!.scene_markers.map(::convertMarker),
                    StashDiffCallback,
=======
        sceneActionsAdapter.set(
            O_COUNTER_POS,
            OCounter(
                sceneId,
                sceneData?.o_counter ?: 0,
            ),
        )
        sceneActionsAdapter.set(ADD_TAG_POS, StashAction.ADD_TAG)
        sceneActionsAdapter.set(ADD_PERFORMER_POS, StashAction.ADD_PERFORMER)
        sceneActionsAdapter.set(CREATE_MARKER_POS, CreateMarkerAction(position))
        sceneActionsAdapter.set(SET_STUDIO_POS, StashAction.SET_STUDIO)
        sceneActionsAdapter.set(FORCE_TRANSCODE_POS, StashAction.FORCE_TRANSCODE)
        sceneActionsAdapter.set(FORCE_DIRECT_PLAY_POS, StashAction.FORCE_DIRECT_PLAY)

        if (sceneData!!.studio?.studioData != null) {
            studioAdapter.setItems(listOf(sceneData!!.studio!!.studioData))
        }

        tagsRowManager.setItems(sceneData!!.tags.map { it.tagData })

        if (sceneData!!.scene_markers.isNotEmpty()) {
            if (mAdapter.lookup(MARKER_POS) == null) {
                mAdapter.set(
                    MARKER_POS,
                    ListRow(HeaderItem(getString(R.string.stashapp_markers)), markersAdapter),
>>>>>>> c8198497
                )
            }
            markersAdapter.setItems(
                sceneData!!.scene_markers.map(::convertMarker),
                MarkerDiffCallback,
            )
        } else {
            mAdapter.clear(MARKER_POS)
        }

<<<<<<< HEAD
            val performerIds = sceneData!!.performers.map { it.id }
            Log.v(TAG, "fetchData performerIds=$performerIds")
            if (performerIds.isNotEmpty()) {
                val perfs = queryEngine.findPerformers(performerIds = performerIds)
                performersRowManager.setItems(perfs)
            } else {
                performersRowManager.setItems(listOf())
=======
        val performerIds = sceneData!!.performers.map { it.id }
        Log.v(TAG, "fetchData performerIds=$performerIds")
        if (performerIds.isNotEmpty()) {
            val perfs = queryEngine.findPerformers(performerIds = performerIds)
            performersRowManager.setItems(perfs)
        } else {
            performersRowManager.setItems(listOf())
        }

        if (sceneData!!.movies.isNotEmpty()) {
            if (mAdapter.lookup(MOVIE_POS) == null) {
                mAdapter.set(
                    MOVIE_POS,
                    ListRow(
                        HeaderItem(getString(R.string.stashapp_movies)),
                        moviesAdapter,
                    ),
                )
>>>>>>> c8198497
            }
            val movies = sceneData!!.movies.map { it.movie.movieData }
            moviesAdapter.setItems(movies, MovieDiffCallback)
        } else {
            mAdapter.clear(MOVIE_POS)
        }

<<<<<<< HEAD
            groupsRowManager.setItems(sceneData!!.groups.map { it.group.groupData })

            if (sceneData!!.galleries.isNotEmpty()) {
                viewLifecycleOwner.lifecycleScope.launch(StashCoroutineExceptionHandler()) {
                    if (mAdapter.lookup(GALLERY_POS) == null) {
                        mAdapter.set(
                            GALLERY_POS,
                            ListRow(
                                HeaderItem(getString(R.string.stashapp_galleries)),
                                galleriesAdapter,
                            ),
                        )
                    }
                    val galleries =
                        queryEngine.getGalleries(sceneData!!.galleries.map { it.id })
                    galleriesAdapter.setItems(galleries, StashDiffCallback)
                }
            } else {
                mAdapter.clear(GALLERY_POS)
=======
        if (sceneData!!.galleries.isNotEmpty()) {
            viewLifecycleOwner.lifecycleScope.launch(StashCoroutineExceptionHandler()) {
                if (mAdapter.lookup(GALLERY_POS) == null) {
                    mAdapter.set(
                        GALLERY_POS,
                        ListRow(
                            HeaderItem(getString(R.string.stashapp_galleries)),
                            galleriesAdapter,
                        ),
                    )
                }
                val galleries =
                    queryEngine.getGalleries(sceneData!!.galleries.map { it.id })
                galleriesAdapter.setItems(galleries, GalleryDiffCallback)
>>>>>>> c8198497
            }
        } else {
            mAdapter.clear(GALLERY_POS)
        }
    }

    private fun initializeBackground() {
        if (mDetailsBackground.coverBitmap == null) {
            mDetailsBackground.enableParallax()

            val screenshotUrl = sceneData!!.paths.screenshot

            if (screenshotUrl.isNotNullOrBlank()) {
                StashGlide.withBitmap(requireActivity(), screenshotUrl)
                    .optionalCenterCrop()
                    .error(R.drawable.baseline_camera_indoor_48)
                    .into<CustomTarget<Bitmap>>(
                        object : CustomTarget<Bitmap>() {
                            override fun onResourceReady(
                                bitmap: Bitmap,
                                transition: Transition<in Bitmap>?,
                            ) {
                                mDetailsBackground.coverBitmap = bitmap
                                mAdapter.notifyArrayItemRangeChanged(0, mAdapter.size())
                            }

                            override fun onLoadCleared(placeholder: Drawable?) {
                                mDetailsBackground.coverBitmap = null
                            }
                        },
                    )
            }
        }
    }

    private fun setupDetailsOverviewRow() {
        val row = detailsOverviewRow ?: DetailsOverviewRow(sceneData)

        val screenshotUrl = sceneData?.paths?.screenshot
        if ((detailsOverviewRow == null || sceneData != row.item) && !screenshotUrl.isNullOrBlank()) {
            row.item = sceneData
            val width = convertDpToPixel(requireActivity(), DETAIL_THUMB_WIDTH)
            val height = convertDpToPixel(requireActivity(), DETAIL_THUMB_HEIGHT)
            StashGlide.with(requireActivity(), screenshotUrl)
                .optionalCenterCrop()
                .error(StashPresenter.glideError(requireContext()))
                .into<CustomTarget<Drawable>>(
                    object : CustomTarget<Drawable>(width, height) {
                        override fun onResourceReady(
                            resource: Drawable,
                            transition: Transition<in Drawable>?,
                        ) {
                            row.imageDrawable = resource
                            mAdapter.notifyArrayItemRangeChanged(0, mAdapter.size())
                        }

                        override fun onLoadCleared(placeholder: Drawable?) {
                            row.imageDrawable = null
                        }
                    },
                )
        }

        row.actionsAdapter = playActionsAdapter

        mAdapter.set(DETAILS_POS, row)
        detailsOverviewRow = row
    }

    private fun setupDetailsOverviewRowPresenter() {
        // Set detail background.
        detailsPresenter.backgroundColor =
            ContextCompat.getColor(requireActivity(), R.color.default_card_background)

        // Hook up transition element.
        val sharedElementHelper = FullWidthDetailsOverviewSharedElementHelper()
        sharedElementHelper.setSharedElementEnterTransition(
            activity,
            SceneDetailsActivity.SHARED_ELEMENT_NAME,
        )
        detailsPresenter.setListener(sharedElementHelper)
        detailsPresenter.isParticipatingEntranceTransition = true

        detailsPresenter.onActionClickedListener =
            OnActionClickedListener { action ->
                if (sceneData != null) {
                    if (action.id in
                        longArrayOf(
                            ACTION_PLAY_SCENE,
                            ACTION_RESUME_SCENE,
                            ACTION_TRANSCODE_RESUME_SCENE,
                            ACTION_DIRECT_PLAY_RESUME_SCENE,
                        )
                    ) {
                        val intent = Intent(requireActivity(), PlaybackActivity::class.java)
                        intent.putExtra(
                            SceneDetailsActivity.MOVIE,
                            Scene.fromFullSceneData(sceneData!!),
                        )
                        if (action.id == ACTION_RESUME_SCENE ||
                            action.id == ACTION_TRANSCODE_RESUME_SCENE ||
                            action.id == ACTION_DIRECT_PLAY_RESUME_SCENE
                        ) {
                            intent.putExtra(POSITION_ARG, position)
                        }
                        if (action.id == ACTION_TRANSCODE_RESUME_SCENE) {
                            intent.putExtra(FORCE_TRANSCODE, true)
                        } else if (action.id == ACTION_DIRECT_PLAY_RESUME_SCENE) {
                            intent.putExtra(FORCE_DIRECT_PLAY, true)
                        }
                        resultLauncher.launch(intent)
                    } else {
                        throw IllegalArgumentException("Action $action (id=${action.id} is not supported!")
                    }
                }
            }
        mPresenterSelector.addClassPresenter(DetailsOverviewRow::class.java, detailsPresenter)
    }

    private fun convertDpToPixel(
        context: Context,
        dp: Int,
    ): Int {
        val density = context.applicationContext.resources.displayMetrics.density
        return (dp.toFloat() * density).roundToInt()
    }

    private inner class SceneActionListener : StashActionClickedListener {
        override fun onClicked(action: StashAction) {
            if (action in StashAction.SEARCH_FOR_ACTIONS) {
                val intent = Intent(requireActivity(), SearchForActivity::class.java)
                val dataType =
                    when (action) {
                        StashAction.ADD_TAG -> DataType.TAG
                        StashAction.ADD_PERFORMER -> DataType.PERFORMER
                        StashAction.ADD_GROUP -> DataType.GROUP
                        StashAction.SET_STUDIO -> DataType.STUDIO
                        StashAction.CREATE_MARKER -> {
                            intent.putExtra(
                                SearchForFragment.TITLE_KEY,
                                "for primary tag for scene marker",
                            )
                            DataType.TAG
                        }

                        else -> throw RuntimeException("Unsupported search for type $action")
                    }
                intent.putDataType(dataType)
                intent.putExtra(SearchForFragment.ID_KEY, action.id)
                resultLauncher.launch(intent)
            } else if (action == StashAction.FORCE_TRANSCODE) {
                detailsPresenter.onActionClickedListener.onActionClicked(
                    Action(
                        ACTION_TRANSCODE_RESUME_SCENE,
                    ),
                )
            } else if (action == StashAction.FORCE_DIRECT_PLAY) {
                detailsPresenter.onActionClickedListener.onActionClicked(
                    Action(
                        ACTION_DIRECT_PLAY_RESUME_SCENE,
                    ),
                )
            }
        }

        override fun incrementOCounter(counter: OCounter) {
            viewLifecycleOwner.lifecycleScope.launch(
                StashCoroutineExceptionHandler(
                    Toast.makeText(
                        requireContext(),
                        getString(R.string.failed_o_counter),
                        Toast.LENGTH_SHORT,
                    ),
                ),
            ) {
                val newCounter = mutationEngine.incrementOCounter(counter.id)
                sceneData = sceneData!!.copy(o_counter = newCounter.count)
                sceneActionsAdapter.set(O_COUNTER_POS, newCounter)
            }
        }
    }

    private fun setupPlayActionsAdapter() {
<<<<<<< HEAD
        if (sceneData!!.files.isNotEmpty()) {
            val serverPreferences = ServerPreferences(requireContext())
            if (position <= 0L || serverPreferences.alwaysStartFromBeginning) {
                playActionsAdapter.set(
                    0,
                    Action(ACTION_PLAY_SCENE, resources.getString(R.string.play_scene)),
                )
                playActionsAdapter.clear(1)
            } else {
                playActionsAdapter.set(0, Action(ACTION_RESUME_SCENE, getString(R.string.resume)))
                // Force focus to move to Resume
                playActionsAdapter.clear(1)
                playActionsAdapter.set(1, Action(ACTION_PLAY_SCENE, getString(R.string.restart)))
            }
=======
        if (position <= 0L || serverPreferences.alwaysStartFromBeginning) {
            playActionsAdapter.set(
                0,
                Action(ACTION_PLAY_SCENE, resources.getString(R.string.play_scene)),
            )
            playActionsAdapter.clear(1)
>>>>>>> c8198497
        } else {
            playActionsAdapter.clear()
        }
    }

    private inner class ResultCallback : ActivityResultCallback<ActivityResult> {
        override fun onActivityResult(result: ActivityResult) {
            if (result.resultCode == Activity.RESULT_OK) {
                val data: Intent? = result.data
                val id = data!!.getLongExtra(SearchForFragment.ID_KEY, -1)
<<<<<<< HEAD
                if (id == StashAction.ADD_TAG.id) {
                    val tagId = data.getStringExtra(SearchForFragment.RESULT_ID_KEY)!!
                    Log.d(TAG, "Adding tag $tagId to scene ${sceneData?.id}")
                    pendingJob =
                        viewLifecycleOwner.lifecycleScope.launch(
                            CoroutineExceptionHandler { _, ex ->
                                Log.e(TAG, "Exception setting tags", ex)
                                Toast.makeText(
                                    requireContext(),
                                    "Failed to add tag: ${ex.message}",
                                    Toast.LENGTH_LONG,
                                ).show()
                            },
                        ) {
                            val newTag = tagsRowManager.add(tagId)
                            if (newTag != null) {
                                Toast.makeText(
                                    requireContext(),
                                    "Added tag '${newTag.name}' to scene",
                                    Toast.LENGTH_SHORT,
                                ).show()
                            }
                        }
                } else if (id == StashAction.ADD_PERFORMER.id) {
                    val performerId = data.getStringExtra(SearchForFragment.RESULT_ID_KEY)!!
                    Log.d(TAG, "Adding performer $performerId to scene ${sceneData?.id}")
                    pendingJob =
                        viewLifecycleOwner.lifecycleScope.launch(
                            CoroutineExceptionHandler { _, ex ->
                                Log.e(TAG, "Exception setting performers", ex)
                                Toast.makeText(
                                    requireContext(),
                                    "Failed to add performer: ${ex.message}",
                                    Toast.LENGTH_LONG,
                                ).show()
                            },
                        ) {
                            val newPerformer = performersRowManager.add(performerId)
                            if (newPerformer != null) {
                                Toast.makeText(
                                    requireContext(),
                                    "Added performer '${newPerformer.name}' to scene",
                                    Toast.LENGTH_SHORT,
                                ).show()
                            }
                        }
                } else if (id == StashAction.ADD_GROUP.id) {
                    val groupId = data.getStringExtra(SearchForFragment.RESULT_ID_KEY)!!
                    Log.d(TAG, "Adding group $groupId to scene ${sceneData?.id}")
                    pendingJob =
                        viewLifecycleOwner.lifecycleScope.launch(
                            CoroutineExceptionHandler { _, ex ->
                                Log.e(TAG, "Exception setting performers", ex)
                                Toast.makeText(
                                    requireContext(),
                                    "Failed to add performer: ${ex.message}",
                                    Toast.LENGTH_LONG,
                                ).show()
                            },
                        ) {
                            val newGroup = groupsRowManager.add(groupId)
                            if (newGroup != null) {
                                Toast.makeText(
                                    requireContext(),
                                    "Added group '${newGroup.name}' to scene",
                                    Toast.LENGTH_SHORT,
                                ).show()
                            }
                        }
                } else if (id == StashAction.CREATE_MARKER.id) {
=======
                if (id in StashAction.SEARCH_FOR_ACTIONS.map { it.id }) {
>>>>>>> c8198497
                    pendingJob =
                        viewLifecycleOwner.lifecycleScope.launch(
                            CoroutineExceptionHandler { _, ex ->
                                Log.e(TAG, "Exception", ex)
                                Toast.makeText(
                                    requireContext(),
                                    "Failed to update scene: ${ex.message}",
                                    Toast.LENGTH_LONG,
                                ).show()
                            },
                        ) {
<<<<<<< HEAD
                            val tagId = data.getStringExtra(SearchForFragment.RESULT_ID_KEY)!!
                            Log.d(
                                TAG,
                                "Adding marker at $position with tagId=$tagId to scene ${sceneData?.id}",
                            )
                            val newMarker =
                                MutationEngine(requireContext()).createMarker(
                                    sceneData!!.id,
                                    position,
                                    tagId,
                                )!!
                            val index =
                                markersAdapter.unmodifiableList<MarkerData>()
                                    .indexOfFirst {
                                        newMarker.seconds < it.seconds
                                    }.coerceAtLeast(0)
                            markersAdapter.add(index, newMarker)
                            if (mAdapter.lookup(MARKER_POS) == null) {
                                mAdapter.set(
                                    MARKER_POS,
                                    ListRow(
                                        HeaderItem(getString(R.string.stashapp_markers)),
                                        markersAdapter,
                                    ),
                                )
                            }
                            Toast.makeText(
                                requireContext(),
                                "Created a new marker with primary tag '${newMarker.primary_tag.tagData.name}'",
                                Toast.LENGTH_SHORT,
                            ).show()
                        }
                } else if (id == StashAction.SET_STUDIO.id) {
                    val studioId = data.getStringExtra(SearchForFragment.RESULT_ID_KEY)!!
                    Log.d(TAG, "Setting studio to $studioId to scene ${sceneData?.id}")
                    pendingJob =
                        viewLifecycleOwner.lifecycleScope.launch(
                            CoroutineExceptionHandler { _, ex ->
                                Log.e(TAG, "Exception setting studio", ex)
                                Toast.makeText(
                                    requireContext(),
                                    "Failed to set studio: ${ex.message}",
                                    Toast.LENGTH_LONG,
                                ).show()
                            },
                        ) {
                            val newStudio = studioAdapter.add(studioId)
                            if (newStudio != null) {
                                Toast.makeText(
                                    requireContext(),
                                    "Set studio to '${newStudio.name}'",
                                    Toast.LENGTH_SHORT,
                                ).show()
=======
                            // This will be called before other lifecycle methods, so refresh data if needed
                            if (sceneData == null) {
                                fetchData(sceneId)
                            }
                            val newId = data.getStringExtra(SearchForFragment.RESULT_ID_KEY)!!
                            when (id) {
                                StashAction.ADD_TAG.id -> {
                                    val newTag = tagsRowManager.add(newId)
                                    if (newTag != null) {
                                        Toast.makeText(
                                            requireContext(),
                                            "Added tag '${newTag.name}' to scene",
                                            Toast.LENGTH_SHORT,
                                        ).show()
                                    }
                                }

                                StashAction.ADD_PERFORMER.id -> {
                                    val newPerformer = performersRowManager.add(newId)
                                    if (newPerformer != null) {
                                        Toast.makeText(
                                            requireContext(),
                                            "Added performer '${newPerformer.name}' to scene",
                                            Toast.LENGTH_SHORT,
                                        ).show()
                                    }
                                }

                                StashAction.SET_STUDIO.id -> {
                                    val newStudio = studioAdapter.add(newId)
                                    if (newStudio != null) {
                                        Toast.makeText(
                                            requireContext(),
                                            "Set studio to '${newStudio.name}'",
                                            Toast.LENGTH_SHORT,
                                        ).show()
                                    }
                                }

                                StashAction.CREATE_MARKER.id -> {
                                    Log.d(
                                        TAG,
                                        "Adding marker at $position with tagId=$newId to scene ${sceneData?.id}",
                                    )
                                    val newMarker =
                                        mutationEngine.createMarker(
                                            sceneId,
                                            position,
                                            newId,
                                        )!!
                                    val index =
                                        markersAdapter.unmodifiableList<MarkerData>()
                                            .indexOfFirst {
                                                newMarker.seconds < it.seconds
                                            }.coerceAtLeast(0)
                                    markersAdapter.add(index, newMarker)
                                    if (mAdapter.lookup(MARKER_POS) == null) {
                                        mAdapter.set(
                                            MARKER_POS,
                                            ListRow(
                                                HeaderItem(getString(R.string.stashapp_markers)),
                                                markersAdapter,
                                            ),
                                        )
                                    }
                                    Toast.makeText(
                                        requireContext(),
                                        "Created a new marker with primary tag '${newMarker.primary_tag.tagData.name}'",
                                        Toast.LENGTH_SHORT,
                                    ).show()
                                }
>>>>>>> c8198497
                            }
                        }
                } else {
                    val localPosition = data.getLongExtra(POSITION_RESULT_ARG, -1)
                    if (localPosition >= 0) {
                        sceneActionsAdapter.set(
                            CREATE_MARKER_POS,
                            CreateMarkerAction(localPosition),
                        )
                    }
                    if (serverPreferences.trackActivity) {
                        viewLifecycleOwner.lifecycleScope.launch(Dispatchers.IO + StashCoroutineExceptionHandler()) {
                            Log.v(TAG, "ResultCallback saveSceneActivity start")
<<<<<<< HEAD
                            MutationEngine(requireContext(), false).saveSceneActivity(
                                sceneData!!.id,
=======
                            mutationEngine.saveSceneActivity(
                                sceneId,
>>>>>>> c8198497
                                localPosition,
                            )
                        }
                    }

                    position = localPosition
                    setupPlayActionsAdapter()
                }
            }
        }
    }

    private fun convertMarker(it: FullSceneData.Scene_marker): MarkerData {
        return MarkerData(
            id = it.id,
            title = it.title,
            created_at = "",
            updated_at = "",
            stream = it.stream,
            screenshot = it.screenshot,
            seconds = it.seconds,
            preview = "",
            primary_tag = MarkerData.Primary_tag("", it.primary_tag.tagData),
<<<<<<< HEAD
            scene = MarkerData.Scene(sceneData!!.id, sceneData!!.asVideoSceneData),
=======
            scene = MarkerData.Scene(sceneId, sceneData!!.asVideoSceneData),
>>>>>>> c8198497
            tags = it.tags.map { MarkerData.Tag("", it.tagData) },
            __typename = "",
        )
    }

    private inner class OCounterLongClickCallBack : StashPresenter.LongClickCallBack<OCounter> {
        override fun getPopUpItems(
            context: Context,
            item: OCounter,
        ): List<StashPresenter.PopUpItem> {
            return listOf(
                StashPresenter.PopUpItem(0L, getString(R.string.increment)),
                StashPresenter.PopUpItem(1L, getString(R.string.decrement)),
                StashPresenter.PopUpItem(2L, getString(R.string.reset)),
            )
        }

        override fun onItemLongClick(
            context: Context,
            item: OCounter,
            popUpItem: StashPresenter.PopUpItem,
        ) {
            viewLifecycleOwner.lifecycleScope.launch(
                StashCoroutineExceptionHandler(
                    Toast.makeText(
                        requireContext(),
                        getString(R.string.failed_o_counter),
                        Toast.LENGTH_SHORT,
                    ),
                ),
            ) {
                when (popUpItem.id) {
                    0L -> {
                        // Increment
<<<<<<< HEAD
                        val newCount = mutationEngine.incrementOCounter(sceneData!!.id)
=======
                        val newCount = mutationEngine.incrementOCounter(sceneId)
>>>>>>> c8198497
                        sceneActionsAdapter.set(O_COUNTER_POS, newCount)
                        sceneData = sceneData!!.copy(o_counter = newCount.count)
                    }

                    1L -> {
                        // Decrement
<<<<<<< HEAD
                        val newCount = mutationEngine.decrementOCounter(sceneData!!.id)
=======
                        val newCount = mutationEngine.decrementOCounter(sceneId)
>>>>>>> c8198497
                        sceneActionsAdapter.set(O_COUNTER_POS, newCount)
                        sceneData = sceneData!!.copy(o_counter = newCount.count)
                    }

                    2L -> {
                        // Reset
<<<<<<< HEAD
                        val newCount = mutationEngine.resetOCounter(sceneData!!.id)
=======
                        val newCount = mutationEngine.resetOCounter(sceneId)
>>>>>>> c8198497
                        sceneData = sceneData!!.copy(o_counter = newCount.count)
                        sceneActionsAdapter.set(O_COUNTER_POS, newCount)
                    }

                    else ->
                        Log.w(
                            TAG,
                            "Unknown position for OCounterLongClickCallBack: $popUpItem",
                        )
                }
            }
        }
    }

    /**
     * Just a convenience interface for tags, performers, & markers since they all use the same popup items
     */
    private interface DetailsLongClickCallBack<T> : StashPresenter.LongClickCallBack<T> {
        override fun getPopUpItems(
            context: Context,
            item: T,
        ): List<StashPresenter.PopUpItem> {
            return listOf(REMOVE_POPUP_ITEM)
        }
    }

    private inner class TagLongClickCallBack : DetailsLongClickCallBack<TagData> {
        override fun onItemLongClick(
            context: Context,
            item: TagData,
            popUpItem: StashPresenter.PopUpItem,
        ) {
            if (popUpItem == REMOVE_POPUP_ITEM) {
                viewLifecycleOwner.lifecycleScope.launch(
                    CoroutineExceptionHandler { _, ex ->
                        Log.e(TAG, "Exception setting tags", ex)
                        Toast.makeText(
                            requireContext(),
                            "Failed to remove tag: ${ex.message}",
                            Toast.LENGTH_LONG,
                        ).show()
                    },
                ) {
                    if (tagsRowManager.remove(item)) {
                        Toast.makeText(
                            requireContext(),
                            "Removed tag '${item.name}' from scene",
                            Toast.LENGTH_SHORT,
                        ).show()
                    }
                }
            }
        }
    }

    private inner class GroupLongClickCallBack : DetailsLongClickCallBack<GroupData> {
        override fun onItemLongClick(
            context: Context,
            item: GroupData,
            popUpItem: StashPresenter.PopUpItem,
        ) {
            if (popUpItem == REMOVE_POPUP_ITEM) {
                viewLifecycleOwner.lifecycleScope.launch(
                    CoroutineExceptionHandler { _, ex ->
                        Log.e(TAG, "Exception setting groups", ex)
                        Toast.makeText(
                            requireContext(),
                            "Failed to remove group: ${ex.message}",
                            Toast.LENGTH_LONG,
                        ).show()
                    },
                ) {
                    if (groupsRowManager.remove(item)) {
                        Toast.makeText(
                            requireContext(),
                            "Removed group '${item.name}' from scene",
                            Toast.LENGTH_SHORT,
                        ).show()
                    }
                }
            }
        }
    }

    private inner class MarkerLongClickCallBack : StashPresenter.LongClickCallBack<MarkerData> {
        override fun getPopUpItems(
            context: Context,
            item: MarkerData,
        ): List<StashPresenter.PopUpItem> {
            return listOf(
                StashPresenter.PopUpItem(177L, getString(R.string.stashapp_details)),
                REMOVE_POPUP_ITEM,
            )
        }

        override fun onItemLongClick(
            context: Context,
            item: MarkerData,
            popUpItem: StashPresenter.PopUpItem,
        ) {
            when (popUpItem.id) {
                177L -> {
                    val intent = Intent(context, MarkerActivity::class.java)
                    intent.putExtra("marker", Marker(item))
                    context.startActivity(intent)
                }

                REMOVE_POPUP_ITEM.id -> {
                    viewLifecycleOwner.lifecycleScope.launch(
                        CoroutineExceptionHandler { _, ex ->
                            Log.e(TAG, "Exception setting tags", ex)
                            Toast.makeText(
                                requireContext(),
                                "Failed to remove tag: ${ex.message}",
                                Toast.LENGTH_LONG,
                            ).show()
                        },
                    ) {
                        val mutResult = mutationEngine.deleteMarker(item.id)
                        if (mutResult) {
                            markersAdapter.remove(item)
                            if (markersAdapter.size() == 0) {
                                mAdapter.clear(MARKER_POS)
                            }
                            Toast.makeText(
                                requireContext(),
                                "Removed marker from scene",
                                Toast.LENGTH_SHORT,
                            ).show()
                        }
                    }
                }

                else -> {
                    throw IllegalArgumentException("Unknown id ${popUpItem.id}")
                }
            }
        }
    }

    private inner class PerformerLongClickCallBack : DetailsLongClickCallBack<PerformerData> {
        override fun onItemLongClick(
            context: Context,
            item: PerformerData,
            popUpItem: StashPresenter.PopUpItem,
        ) {
            if (popUpItem == REMOVE_POPUP_ITEM) {
                val performerId = item.id
                Log.d(
                    TAG,
                    "Removing performer $performerId to scene ${sceneData?.id}",
                )
                viewLifecycleOwner.lifecycleScope.launch(
                    CoroutineExceptionHandler { _, ex ->
                        Log.e(TAG, "Exception setting performers", ex)
                        Toast.makeText(
                            requireContext(),
                            "Failed to remove performer: ${ex.message}",
                            Toast.LENGTH_LONG,
                        ).show()
                    },
                ) {
                    if (performersRowManager.remove(item)) {
                        Toast.makeText(
                            requireContext(),
                            "Removed performer '${item.name}' from scene",
                            Toast.LENGTH_SHORT,
                        ).show()
                    }
                }
            }
        }
    }

    private inner class StudioLongClickCallBack : DetailsLongClickCallBack<StudioData> {
        override fun onItemLongClick(
            context: Context,
            item: StudioData,
            popUpItem: StashPresenter.PopUpItem,
        ) {
            if (popUpItem == REMOVE_POPUP_ITEM) {
                viewLifecycleOwner.lifecycleScope.launch(
                    CoroutineExceptionHandler { _, ex ->
                        Log.e(TAG, "Exception setting studio", ex)
                        Toast.makeText(
                            requireContext(),
                            "Failed to remove studio: ${ex.message}",
                            Toast.LENGTH_LONG,
                        ).show()
                    },
                ) {
                    if (studioAdapter.remove(item)) {
                        Toast.makeText(
                            requireContext(),
                            "Removed studio from scene",
                            Toast.LENGTH_SHORT,
                        ).show()
                    }
                }
            }
        }
    }

    companion object {
        private const val TAG = "VideoDetailsFragment"

        private const val ACTION_PLAY_SCENE = 1L
        private const val ACTION_RESUME_SCENE = 2L
        private const val ACTION_TRANSCODE_RESUME_SCENE = 3L
        private const val ACTION_DIRECT_PLAY_RESUME_SCENE = 4L

        private const val DETAIL_THUMB_WIDTH = ScenePresenter.CARD_WIDTH
        private const val DETAIL_THUMB_HEIGHT = ScenePresenter.CARD_HEIGHT

        const val POSITION_ARG = "position"
        const val POSITION_RESULT_ARG = "position.result"
        const val FORCE_TRANSCODE = "forceTranscode"
        const val FORCE_DIRECT_PLAY = "forceDirectPlay"

        // Row order
        private const val DETAILS_POS = 1
        private const val MARKER_POS = DETAILS_POS + 1
        private const val GROUP_POS = MARKER_POS + 1
        private const val STUDIO_POS = GROUP_POS + 1
        private const val PERFORMER_POS = STUDIO_POS + 1
        private const val TAG_POS = PERFORMER_POS + 1
        private const val GALLERY_POS = TAG_POS + 1
        private const val ACTIONS_POS = GALLERY_POS + 1

        // Actions row order
        private const val O_COUNTER_POS = 1
        private const val ADD_TAG_POS = O_COUNTER_POS + 1
        private const val ADD_PERFORMER_POS = ADD_TAG_POS + 1
        private const val ADD_GROUP_POS = ADD_PERFORMER_POS + 1
        private const val CREATE_MARKER_POS = ADD_GROUP_POS + 1
        private const val SET_STUDIO_POS = CREATE_MARKER_POS + 1
        private const val FORCE_TRANSCODE_POS = SET_STUDIO_POS + 1
        private const val FORCE_DIRECT_PLAY_POS = FORCE_TRANSCODE_POS + 1

        val REMOVE_POPUP_ITEM =
            StashPresenter.PopUpItem(
                0L,
                StashApplication.getApplication().getString(R.string.stashapp_actions_remove),
            )
    }
}<|MERGE_RESOLUTION|>--- conflicted
+++ resolved
@@ -84,10 +84,7 @@
 class SceneDetailsFragment : DetailsSupportFragment() {
     private var pendingJob: Job? = null
 
-<<<<<<< HEAD
-=======
     private lateinit var sceneId: String
->>>>>>> c8198497
     private var sceneData: FullSceneData? = null
 
     private lateinit var queryEngine: QueryEngine
@@ -112,11 +109,7 @@
                     studioIds.last()
                 }
 
-<<<<<<< HEAD
-            val result = mutationEngine.setStudioOnScene(sceneData!!.id, newStudioId)
-=======
             val result = mutationEngine.setStudioOnScene(sceneId, newStudioId)
->>>>>>> c8198497
             val newStudio = result?.studio?.studioData
             if (newStudio != null) {
                 listOf(newStudio)
@@ -133,11 +126,7 @@
             ListRowManager.SparseArrayRowModifier(mAdapter, PERFORMER_POS),
             mPerformersAdapter,
         ) { performerIds ->
-<<<<<<< HEAD
-            val result = mutationEngine.setPerformersOnScene(sceneData!!.id, performerIds)
-=======
             val result = mutationEngine.setPerformersOnScene(sceneId, performerIds)
->>>>>>> c8198497
             result?.performers?.map { it.performerData }.orEmpty()
         }
 
@@ -147,11 +136,7 @@
             ListRowManager.SparseArrayRowModifier(mAdapter, TAG_POS),
             ArrayObjectAdapter(TagPresenter(TagLongClickCallBack())),
         ) { tagIds ->
-<<<<<<< HEAD
-            val result = mutationEngine.setTagsOnScene(sceneData!!.id, tagIds)
-=======
             val result = mutationEngine.setTagsOnScene(sceneId, tagIds)
->>>>>>> c8198497
             result?.tags?.map { it.tagData }.orEmpty()
         }
 
@@ -200,13 +185,8 @@
                         ),
                     ),
                 ) {
-<<<<<<< HEAD
-                    MutationEngine(requireContext()).setRating(
-                        sceneData!!.id,
-=======
                     MutationEngine(server).setRating(
                         sceneId,
->>>>>>> c8198497
                         rating100,
                     )
                     showSetRatingToast(requireContext(), rating100)
@@ -273,46 +253,6 @@
 
     override fun onResume() {
         super.onResume()
-<<<<<<< HEAD
-        if (sceneData != null) {
-            fetchData(sceneData!!.id)
-        }
-    }
-
-    private fun fetchData(sceneId: String) {
-        viewLifecycleOwner.lifecycleScope.launch(
-            StashCoroutineExceptionHandler(
-                Toast.makeText(
-                    requireContext(),
-                    "Failed to load scene",
-                    Toast.LENGTH_LONG,
-                ),
-            ),
-        ) {
-            pendingJob?.join()
-            pendingJob = null
-            sceneData = queryEngine.getScene(sceneId)
-            if (sceneData != null) {
-                mPerformersAdapter.presenterSelector =
-                    SinglePresenterSelector(
-                        PerformerInScenePresenter(
-                            sceneData!!.date,
-                            PerformerLongClickCallBack(),
-                        ),
-                    )
-            }
-
-            val serverPreferences = ServerPreferences(requireContext())
-            // Need to check position because the activity result callback happens before onResume
-            if (position <= 0 &&
-                serverPreferences.trackActivity &&
-                sceneData?.resume_time != null &&
-                sceneData?.resume_time!! > 0
-            ) {
-                position = (sceneData?.resume_time!! * 1000).toLong()
-            }
-            setupPlayActionsAdapter()
-=======
         viewLifecycleOwner.lifecycleScope.launch(StashCoroutineExceptionHandler(true)) {
             fetchData(sceneId)
         }
@@ -341,51 +281,12 @@
             position = (sceneData?.resume_time!! * 1000).toLong()
         }
         setupPlayActionsAdapter()
->>>>>>> c8198497
 
         setupDetailsOverviewRow()
 
         adapter = mAdapter
         initializeBackground()
 
-<<<<<<< HEAD
-            sceneActionsAdapter.set(
-                O_COUNTER_POS,
-                OCounter(
-                    sceneData!!.id,
-                    sceneData?.o_counter ?: 0,
-                ),
-            )
-            sceneActionsAdapter.set(ADD_TAG_POS, StashAction.ADD_TAG)
-            sceneActionsAdapter.set(ADD_PERFORMER_POS, StashAction.ADD_PERFORMER)
-            sceneActionsAdapter.set(ADD_GROUP_POS, StashAction.ADD_GROUP)
-            sceneActionsAdapter.set(CREATE_MARKER_POS, CreateMarkerAction(position))
-            sceneActionsAdapter.set(SET_STUDIO_POS, StashAction.SET_STUDIO)
-            if (sceneData!!.files.isNotEmpty()) {
-                sceneActionsAdapter.set(FORCE_TRANSCODE_POS, StashAction.FORCE_TRANSCODE)
-                sceneActionsAdapter.set(FORCE_DIRECT_PLAY_POS, StashAction.FORCE_DIRECT_PLAY)
-            } else {
-                sceneActionsAdapter.clear(FORCE_TRANSCODE_POS)
-                sceneActionsAdapter.clear(FORCE_DIRECT_PLAY_POS)
-            }
-
-            if (sceneData!!.studio?.studioData != null) {
-                studioAdapter.setItems(listOf(sceneData!!.studio!!.studioData))
-            }
-
-            tagsRowManager.setItems(sceneData!!.tags.map { it.tagData })
-
-            if (sceneData!!.scene_markers.isNotEmpty()) {
-                if (mAdapter.lookup(MARKER_POS) == null) {
-                    mAdapter.set(
-                        MARKER_POS,
-                        ListRow(HeaderItem(getString(R.string.stashapp_markers)), markersAdapter),
-                    )
-                }
-                markersAdapter.setItems(
-                    sceneData!!.scene_markers.map(::convertMarker),
-                    StashDiffCallback,
-=======
         sceneActionsAdapter.set(
             O_COUNTER_POS,
             OCounter(
@@ -411,26 +312,16 @@
                 mAdapter.set(
                     MARKER_POS,
                     ListRow(HeaderItem(getString(R.string.stashapp_markers)), markersAdapter),
->>>>>>> c8198497
                 )
             }
             markersAdapter.setItems(
                 sceneData!!.scene_markers.map(::convertMarker),
-                MarkerDiffCallback,
+                StashDiffCallback,
             )
         } else {
             mAdapter.clear(MARKER_POS)
         }
 
-<<<<<<< HEAD
-            val performerIds = sceneData!!.performers.map { it.id }
-            Log.v(TAG, "fetchData performerIds=$performerIds")
-            if (performerIds.isNotEmpty()) {
-                val perfs = queryEngine.findPerformers(performerIds = performerIds)
-                performersRowManager.setItems(perfs)
-            } else {
-                performersRowManager.setItems(listOf())
-=======
         val performerIds = sceneData!!.performers.map { it.id }
         Log.v(TAG, "fetchData performerIds=$performerIds")
         if (performerIds.isNotEmpty()) {
@@ -440,44 +331,8 @@
             performersRowManager.setItems(listOf())
         }
 
-        if (sceneData!!.movies.isNotEmpty()) {
-            if (mAdapter.lookup(MOVIE_POS) == null) {
-                mAdapter.set(
-                    MOVIE_POS,
-                    ListRow(
-                        HeaderItem(getString(R.string.stashapp_movies)),
-                        moviesAdapter,
-                    ),
-                )
->>>>>>> c8198497
-            }
-            val movies = sceneData!!.movies.map { it.movie.movieData }
-            moviesAdapter.setItems(movies, MovieDiffCallback)
-        } else {
-            mAdapter.clear(MOVIE_POS)
-        }
-
-<<<<<<< HEAD
-            groupsRowManager.setItems(sceneData!!.groups.map { it.group.groupData })
-
-            if (sceneData!!.galleries.isNotEmpty()) {
-                viewLifecycleOwner.lifecycleScope.launch(StashCoroutineExceptionHandler()) {
-                    if (mAdapter.lookup(GALLERY_POS) == null) {
-                        mAdapter.set(
-                            GALLERY_POS,
-                            ListRow(
-                                HeaderItem(getString(R.string.stashapp_galleries)),
-                                galleriesAdapter,
-                            ),
-                        )
-                    }
-                    val galleries =
-                        queryEngine.getGalleries(sceneData!!.galleries.map { it.id })
-                    galleriesAdapter.setItems(galleries, StashDiffCallback)
-                }
-            } else {
-                mAdapter.clear(GALLERY_POS)
-=======
+        groupsRowManager.setItems(sceneData!!.groups.map { it.group.groupData })
+
         if (sceneData!!.galleries.isNotEmpty()) {
             viewLifecycleOwner.lifecycleScope.launch(StashCoroutineExceptionHandler()) {
                 if (mAdapter.lookup(GALLERY_POS) == null) {
@@ -491,8 +346,7 @@
                 }
                 val galleries =
                     queryEngine.getGalleries(sceneData!!.galleries.map { it.id })
-                galleriesAdapter.setItems(galleries, GalleryDiffCallback)
->>>>>>> c8198497
+                galleriesAdapter.setItems(galleries, StashDiffCallback)
             }
         } else {
             mAdapter.clear(GALLERY_POS)
@@ -676,9 +530,8 @@
     }
 
     private fun setupPlayActionsAdapter() {
-<<<<<<< HEAD
         if (sceneData!!.files.isNotEmpty()) {
-            val serverPreferences = ServerPreferences(requireContext())
+            val serverPreferences = server.serverPreferences
             if (position <= 0L || serverPreferences.alwaysStartFromBeginning) {
                 playActionsAdapter.set(
                     0,
@@ -691,14 +544,6 @@
                 playActionsAdapter.clear(1)
                 playActionsAdapter.set(1, Action(ACTION_PLAY_SCENE, getString(R.string.restart)))
             }
-=======
-        if (position <= 0L || serverPreferences.alwaysStartFromBeginning) {
-            playActionsAdapter.set(
-                0,
-                Action(ACTION_PLAY_SCENE, resources.getString(R.string.play_scene)),
-            )
-            playActionsAdapter.clear(1)
->>>>>>> c8198497
         } else {
             playActionsAdapter.clear()
         }
@@ -709,80 +554,7 @@
             if (result.resultCode == Activity.RESULT_OK) {
                 val data: Intent? = result.data
                 val id = data!!.getLongExtra(SearchForFragment.ID_KEY, -1)
-<<<<<<< HEAD
-                if (id == StashAction.ADD_TAG.id) {
-                    val tagId = data.getStringExtra(SearchForFragment.RESULT_ID_KEY)!!
-                    Log.d(TAG, "Adding tag $tagId to scene ${sceneData?.id}")
-                    pendingJob =
-                        viewLifecycleOwner.lifecycleScope.launch(
-                            CoroutineExceptionHandler { _, ex ->
-                                Log.e(TAG, "Exception setting tags", ex)
-                                Toast.makeText(
-                                    requireContext(),
-                                    "Failed to add tag: ${ex.message}",
-                                    Toast.LENGTH_LONG,
-                                ).show()
-                            },
-                        ) {
-                            val newTag = tagsRowManager.add(tagId)
-                            if (newTag != null) {
-                                Toast.makeText(
-                                    requireContext(),
-                                    "Added tag '${newTag.name}' to scene",
-                                    Toast.LENGTH_SHORT,
-                                ).show()
-                            }
-                        }
-                } else if (id == StashAction.ADD_PERFORMER.id) {
-                    val performerId = data.getStringExtra(SearchForFragment.RESULT_ID_KEY)!!
-                    Log.d(TAG, "Adding performer $performerId to scene ${sceneData?.id}")
-                    pendingJob =
-                        viewLifecycleOwner.lifecycleScope.launch(
-                            CoroutineExceptionHandler { _, ex ->
-                                Log.e(TAG, "Exception setting performers", ex)
-                                Toast.makeText(
-                                    requireContext(),
-                                    "Failed to add performer: ${ex.message}",
-                                    Toast.LENGTH_LONG,
-                                ).show()
-                            },
-                        ) {
-                            val newPerformer = performersRowManager.add(performerId)
-                            if (newPerformer != null) {
-                                Toast.makeText(
-                                    requireContext(),
-                                    "Added performer '${newPerformer.name}' to scene",
-                                    Toast.LENGTH_SHORT,
-                                ).show()
-                            }
-                        }
-                } else if (id == StashAction.ADD_GROUP.id) {
-                    val groupId = data.getStringExtra(SearchForFragment.RESULT_ID_KEY)!!
-                    Log.d(TAG, "Adding group $groupId to scene ${sceneData?.id}")
-                    pendingJob =
-                        viewLifecycleOwner.lifecycleScope.launch(
-                            CoroutineExceptionHandler { _, ex ->
-                                Log.e(TAG, "Exception setting performers", ex)
-                                Toast.makeText(
-                                    requireContext(),
-                                    "Failed to add performer: ${ex.message}",
-                                    Toast.LENGTH_LONG,
-                                ).show()
-                            },
-                        ) {
-                            val newGroup = groupsRowManager.add(groupId)
-                            if (newGroup != null) {
-                                Toast.makeText(
-                                    requireContext(),
-                                    "Added group '${newGroup.name}' to scene",
-                                    Toast.LENGTH_SHORT,
-                                ).show()
-                            }
-                        }
-                } else if (id == StashAction.CREATE_MARKER.id) {
-=======
                 if (id in StashAction.SEARCH_FOR_ACTIONS.map { it.id }) {
->>>>>>> c8198497
                     pendingJob =
                         viewLifecycleOwner.lifecycleScope.launch(
                             CoroutineExceptionHandler { _, ex ->
@@ -794,61 +566,6 @@
                                 ).show()
                             },
                         ) {
-<<<<<<< HEAD
-                            val tagId = data.getStringExtra(SearchForFragment.RESULT_ID_KEY)!!
-                            Log.d(
-                                TAG,
-                                "Adding marker at $position with tagId=$tagId to scene ${sceneData?.id}",
-                            )
-                            val newMarker =
-                                MutationEngine(requireContext()).createMarker(
-                                    sceneData!!.id,
-                                    position,
-                                    tagId,
-                                )!!
-                            val index =
-                                markersAdapter.unmodifiableList<MarkerData>()
-                                    .indexOfFirst {
-                                        newMarker.seconds < it.seconds
-                                    }.coerceAtLeast(0)
-                            markersAdapter.add(index, newMarker)
-                            if (mAdapter.lookup(MARKER_POS) == null) {
-                                mAdapter.set(
-                                    MARKER_POS,
-                                    ListRow(
-                                        HeaderItem(getString(R.string.stashapp_markers)),
-                                        markersAdapter,
-                                    ),
-                                )
-                            }
-                            Toast.makeText(
-                                requireContext(),
-                                "Created a new marker with primary tag '${newMarker.primary_tag.tagData.name}'",
-                                Toast.LENGTH_SHORT,
-                            ).show()
-                        }
-                } else if (id == StashAction.SET_STUDIO.id) {
-                    val studioId = data.getStringExtra(SearchForFragment.RESULT_ID_KEY)!!
-                    Log.d(TAG, "Setting studio to $studioId to scene ${sceneData?.id}")
-                    pendingJob =
-                        viewLifecycleOwner.lifecycleScope.launch(
-                            CoroutineExceptionHandler { _, ex ->
-                                Log.e(TAG, "Exception setting studio", ex)
-                                Toast.makeText(
-                                    requireContext(),
-                                    "Failed to set studio: ${ex.message}",
-                                    Toast.LENGTH_LONG,
-                                ).show()
-                            },
-                        ) {
-                            val newStudio = studioAdapter.add(studioId)
-                            if (newStudio != null) {
-                                Toast.makeText(
-                                    requireContext(),
-                                    "Set studio to '${newStudio.name}'",
-                                    Toast.LENGTH_SHORT,
-                                ).show()
-=======
                             // This will be called before other lifecycle methods, so refresh data if needed
                             if (sceneData == null) {
                                 fetchData(sceneId)
@@ -920,7 +637,6 @@
                                         Toast.LENGTH_SHORT,
                                     ).show()
                                 }
->>>>>>> c8198497
                             }
                         }
                 } else {
@@ -934,13 +650,8 @@
                     if (serverPreferences.trackActivity) {
                         viewLifecycleOwner.lifecycleScope.launch(Dispatchers.IO + StashCoroutineExceptionHandler()) {
                             Log.v(TAG, "ResultCallback saveSceneActivity start")
-<<<<<<< HEAD
-                            MutationEngine(requireContext(), false).saveSceneActivity(
-                                sceneData!!.id,
-=======
                             mutationEngine.saveSceneActivity(
                                 sceneId,
->>>>>>> c8198497
                                 localPosition,
                             )
                         }
@@ -964,11 +675,7 @@
             seconds = it.seconds,
             preview = "",
             primary_tag = MarkerData.Primary_tag("", it.primary_tag.tagData),
-<<<<<<< HEAD
-            scene = MarkerData.Scene(sceneData!!.id, sceneData!!.asVideoSceneData),
-=======
             scene = MarkerData.Scene(sceneId, sceneData!!.asVideoSceneData),
->>>>>>> c8198497
             tags = it.tags.map { MarkerData.Tag("", it.tagData) },
             __typename = "",
         )
@@ -1003,33 +710,21 @@
                 when (popUpItem.id) {
                     0L -> {
                         // Increment
-<<<<<<< HEAD
-                        val newCount = mutationEngine.incrementOCounter(sceneData!!.id)
-=======
                         val newCount = mutationEngine.incrementOCounter(sceneId)
->>>>>>> c8198497
                         sceneActionsAdapter.set(O_COUNTER_POS, newCount)
                         sceneData = sceneData!!.copy(o_counter = newCount.count)
                     }
 
                     1L -> {
                         // Decrement
-<<<<<<< HEAD
-                        val newCount = mutationEngine.decrementOCounter(sceneData!!.id)
-=======
                         val newCount = mutationEngine.decrementOCounter(sceneId)
->>>>>>> c8198497
                         sceneActionsAdapter.set(O_COUNTER_POS, newCount)
                         sceneData = sceneData!!.copy(o_counter = newCount.count)
                     }
 
                     2L -> {
                         // Reset
-<<<<<<< HEAD
-                        val newCount = mutationEngine.resetOCounter(sceneData!!.id)
-=======
                         val newCount = mutationEngine.resetOCounter(sceneId)
->>>>>>> c8198497
                         sceneData = sceneData!!.copy(o_counter = newCount.count)
                         sceneActionsAdapter.set(O_COUNTER_POS, newCount)
                     }
