package com.github.damontecres.stashapp

import android.app.Activity
import android.content.Context
import android.content.Intent
import android.graphics.Bitmap
import android.graphics.drawable.Drawable
import android.os.Bundle
import android.util.Log
import android.view.LayoutInflater
import android.view.View
import android.view.ViewGroup
import android.widget.Toast
import androidx.activity.result.ActivityResult
import androidx.activity.result.ActivityResultCallback
import androidx.activity.result.ActivityResultLauncher
import androidx.activity.result.contract.ActivityResultContracts
import androidx.core.content.ContextCompat
import androidx.leanback.app.DetailsSupportFragment
import androidx.leanback.app.DetailsSupportFragmentBackgroundController
import androidx.leanback.widget.Action
import androidx.leanback.widget.ArrayObjectAdapter
import androidx.leanback.widget.ClassPresenterSelector
import androidx.leanback.widget.DetailsOverviewRow
import androidx.leanback.widget.FullWidthDetailsOverviewRowPresenter
import androidx.leanback.widget.HeaderItem
import androidx.leanback.widget.ListRow
import androidx.leanback.widget.ListRowPresenter
import androidx.leanback.widget.OnActionClickedListener
import androidx.leanback.widget.SinglePresenterSelector
import androidx.leanback.widget.SparseArrayObjectAdapter
import androidx.lifecycle.lifecycleScope
import androidx.preference.PreferenceManager
import com.apollographql.apollo.api.Optional
import com.apollographql.apollo.api.Query
import com.bumptech.glide.request.target.CustomTarget
import com.bumptech.glide.request.transition.Transition
import com.github.damontecres.stashapp.actions.CreateMarkerAction
import com.github.damontecres.stashapp.actions.StashAction
import com.github.damontecres.stashapp.actions.StashActionClickedListener
import com.github.damontecres.stashapp.api.fragment.FullSceneData
import com.github.damontecres.stashapp.api.fragment.GroupData
import com.github.damontecres.stashapp.api.fragment.MarkerData
import com.github.damontecres.stashapp.api.fragment.PerformerData
import com.github.damontecres.stashapp.api.fragment.SlimSceneData
import com.github.damontecres.stashapp.api.fragment.StudioData
import com.github.damontecres.stashapp.api.fragment.TagData
import com.github.damontecres.stashapp.api.type.CriterionModifier
import com.github.damontecres.stashapp.api.type.HierarchicalMultiCriterionInput
import com.github.damontecres.stashapp.api.type.IntCriterionInput
import com.github.damontecres.stashapp.api.type.MultiCriterionInput
import com.github.damontecres.stashapp.api.type.SceneFilterType
import com.github.damontecres.stashapp.data.DataType
import com.github.damontecres.stashapp.data.Marker
import com.github.damontecres.stashapp.data.OCounter
import com.github.damontecres.stashapp.data.Scene
import com.github.damontecres.stashapp.data.SortAndDirection
import com.github.damontecres.stashapp.data.StashFindFilter
import com.github.damontecres.stashapp.playback.PlaybackActivity
import com.github.damontecres.stashapp.presenters.ActionPresenter
import com.github.damontecres.stashapp.presenters.CreateMarkerActionPresenter
import com.github.damontecres.stashapp.presenters.GalleryPresenter
import com.github.damontecres.stashapp.presenters.GroupPresenter
import com.github.damontecres.stashapp.presenters.MarkerPresenter
import com.github.damontecres.stashapp.presenters.OCounterPresenter
import com.github.damontecres.stashapp.presenters.PerformerInScenePresenter
import com.github.damontecres.stashapp.presenters.SceneDetailsPresenter
import com.github.damontecres.stashapp.presenters.ScenePresenter
import com.github.damontecres.stashapp.presenters.StashPresenter
import com.github.damontecres.stashapp.presenters.StudioPresenter
import com.github.damontecres.stashapp.presenters.TagPresenter
import com.github.damontecres.stashapp.suppliers.DataSupplierFactory
import com.github.damontecres.stashapp.suppliers.FilterArgs
import com.github.damontecres.stashapp.suppliers.StashPagingSource
import com.github.damontecres.stashapp.util.Constants
import com.github.damontecres.stashapp.util.ListRowManager
import com.github.damontecres.stashapp.util.MutationEngine
import com.github.damontecres.stashapp.util.OCounterLongClickCallBack
import com.github.damontecres.stashapp.util.QueryEngine
import com.github.damontecres.stashapp.util.RemoveLongClickListener
import com.github.damontecres.stashapp.util.StashCoroutineExceptionHandler
import com.github.damontecres.stashapp.util.StashDiffCallback
import com.github.damontecres.stashapp.util.StashGlide
import com.github.damontecres.stashapp.util.StashServer
import com.github.damontecres.stashapp.util.asMarkerData
import com.github.damontecres.stashapp.util.configRowManager
import com.github.damontecres.stashapp.util.isNotNullOrBlank
import com.github.damontecres.stashapp.util.putDataType
import com.github.damontecres.stashapp.util.readOnlyModeDisabled
import com.github.damontecres.stashapp.util.showSetRatingToast
import com.github.damontecres.stashapp.views.ClassOnItemViewClickedListener
import com.github.damontecres.stashapp.views.StashItemViewClickListener
import kotlinx.coroutines.CoroutineExceptionHandler
import kotlinx.coroutines.Dispatchers
import kotlinx.coroutines.Job
import kotlinx.coroutines.launch
import kotlin.math.roundToInt

/**
 * Fragment to show a scene's details and actions
 */
class SceneDetailsFragment : DetailsSupportFragment() {
    private var pendingJob: Job? = null
    private var suggestionsFetched = false

    private lateinit var sceneId: String
    private var sceneData: FullSceneData? = null

    private lateinit var queryEngine: QueryEngine
    private lateinit var mutationEngine: MutationEngine

    private val mPresenterSelector = ClassPresenterSelector()
    private val mAdapter = SparseArrayObjectAdapter(mPresenterSelector)

    private val studioRowManager =
        ListRowManager<StudioData>(
            DataType.STUDIO,
            ListRowManager.SparseArrayRowModifier(mAdapter, STUDIO_POS),
            ArrayObjectAdapter(),
            StashApplication.getApplication().getString(DataType.STUDIO.stringId),
        ) { studioIds ->
            val newStudioId =
                if (studioIds.isEmpty()) {
                    null
                } else if (studioIds.size == 1) {
                    studioIds.first()
                } else {
                    studioIds.last()
                }

            val result = mutationEngine.setStudioOnScene(sceneId, newStudioId)
            val newStudio = result?.studio?.studioData
            if (newStudio != null) {
                listOf(newStudio)
            } else {
                listOf()
            }
        }

    private val performersRowManager =
        ListRowManager<PerformerData>(
            DataType.PERFORMER,
            ListRowManager.SparseArrayRowModifier(mAdapter, PERFORMER_POS),
            ArrayObjectAdapter(),
        ) { performerIds ->
            val result = mutationEngine.setPerformersOnScene(sceneId, performerIds)
            result?.performers?.map { it.performerData }.orEmpty()
        }

    private val tagsRowManager =
        ListRowManager<TagData>(
            DataType.TAG,
            ListRowManager.SparseArrayRowModifier(mAdapter, TAG_POS),
            ArrayObjectAdapter(),
        ) { tagIds ->
            val result = mutationEngine.setTagsOnScene(sceneId, tagIds)
            result?.tags?.map { it.tagData }.orEmpty()
        }

    private val groupsRowManager =
        ListRowManager<GroupData>(
            DataType.GROUP,
            ListRowManager.SparseArrayRowModifier(mAdapter, GROUP_POS),
            ArrayObjectAdapter(),
        ) { groupIds ->
            val result = mutationEngine.setGroupsOnScene(sceneData!!.id, groupIds)
            result?.groups?.map { it.group.groupData }.orEmpty()
        }

    private val markersRowManager =
        ListRowManager<MarkerData>(
            DataType.MARKER,
            ListRowManager.SparseArrayRowModifier(mAdapter, MARKER_POS),
            ArrayObjectAdapter(),
        ) { markerIds ->
            val removed = sceneData!!.scene_markers.map { it.id } - markerIds.toSet()
            removed.forEach { mutationEngine.deleteMarker(it) }
            queryEngine.findMarkersInScene(sceneData!!.id)
        }

    private val galleriesAdapter = ArrayObjectAdapter(GalleryPresenter())
    private lateinit var sceneActionsAdapter: SparseArrayObjectAdapter

    private var detailsOverviewRow: DetailsOverviewRow? = null
    private lateinit var mDetailsBackground: DetailsSupportFragmentBackgroundController

    private lateinit var resultLauncher: ActivityResultLauncher<Intent>

    private val playActionsAdapter = SparseArrayObjectAdapter()
    private var position = -1L // The position in the video
    private val detailsPresenter =
        FullWidthDetailsOverviewRowPresenter(
            SceneDetailsPresenter { rating100: Int ->
                viewLifecycleOwner.lifecycleScope.launch(
                    StashCoroutineExceptionHandler(
                        Toast.makeText(
                            requireContext(),
                            "Failed to set rating",
                            Toast.LENGTH_SHORT,
                        ),
                    ),
                ) {
                    MutationEngine(server).setRating(
                        sceneId,
                        rating100,
                    )
                    showSetRatingToast(requireContext(), rating100)
                }
            },
        )

    private val server = StashServer.requireCurrentServer()
    private val serverPreferences = server.serverPreferences

    override fun onCreate(savedInstanceState: Bundle?) {
        Log.d(TAG, "onCreate DetailsFragment")
        super.onCreate(savedInstanceState)

        sceneId = requireActivity().intent.getStringExtra(Constants.SCENE_ID_ARG)!!

        queryEngine = QueryEngine(server)
        mutationEngine = MutationEngine(server)

        mDetailsBackground = DetailsSupportFragmentBackgroundController(this)
        resultLauncher =
            registerForActivityResult(
                ActivityResultContracts.StartActivityForResult(),
                ResultCallback(),
            )
    }

    override fun onCreateView(
        inflater: LayoutInflater,
        container: ViewGroup?,
        savedInstanceState: Bundle?,
    ): View? {
        val actionListener = SceneActionListener()
        onItemViewClickedListener =
            ClassOnItemViewClickedListener(
                StashItemViewClickListener(
                    requireActivity(),
                    actionListener,
                ),
            ).addListenerForClass(CreateMarkerAction::class.java) { _ ->
                actionListener.onClicked(StashAction.CREATE_MARKER)
            }

        setupDetailsOverviewRowPresenter()
        mPresenterSelector.addClassPresenter(ListRow::class.java, ListRowPresenter())
        return super.onCreateView(inflater, container, savedInstanceState)
    }

    override fun onViewCreated(
        view: View,
        savedInstanceState: Bundle?,
    ) {
        super.onViewCreated(view, savedInstanceState)

        sceneActionsAdapter =
            SparseArrayObjectAdapter(
                ClassPresenterSelector()
                    .addClassPresenter(
                        StashAction::class.java,
                        ActionPresenter(),
                    ).addClassPresenter(
                        OCounter::class.java,
                        OCounterPresenter(
                            OCounterLongClickCallBack(
                                DataType.SCENE,
                                sceneId,
                                mutationEngine,
                                viewLifecycleOwner.lifecycleScope,
                            ) { newCount ->
                                sceneActionsAdapter.set(O_COUNTER_POS, newCount)
                                sceneData = sceneData!!.copy(o_counter = newCount.count)
                            },
                        ),
                    ).addClassPresenter(
                        CreateMarkerAction::class.java,
                        CreateMarkerActionPresenter(),
                    ),
            )
        mAdapter.set(
            ACTIONS_POS,
            ListRow(HeaderItem(getString(R.string.stashapp_actions_name)), sceneActionsAdapter),
        )

        configRowManager(viewLifecycleOwner.lifecycleScope, tagsRowManager, ::TagPresenter)
        configRowManager(viewLifecycleOwner.lifecycleScope, studioRowManager, ::StudioPresenter)
        configRowManager(viewLifecycleOwner.lifecycleScope, groupsRowManager, ::GroupPresenter)

        markersRowManager.adapter.presenterSelector =
            SinglePresenterSelector(
                MarkerPresenter(
                    RemoveLongClickListener(
                        viewLifecycleOwner.lifecycleScope,
                        markersRowManager,
                        listOf(MARKER_DETAILS_POPUP),
                    ) { context, item, popUpItem ->
                        if (popUpItem.id == MARKER_DETAILS_POPUP.id) {
                            val intent = Intent(context, DataTypeActivity::class.java)
                            intent.putDataType(DataType.MARKER)
                            intent.putExtra("marker", Marker(item))
                            context.startActivity(intent)
                        }
                    },
                ),
            )

        if (sceneData == null) {
            viewLifecycleOwner.lifecycleScope.launch(StashCoroutineExceptionHandler(true)) {
                fetchData(sceneId)
            }
        }
    }

    override fun onResume() {
        super.onResume()
        viewLifecycleOwner.lifecycleScope.launch(StashCoroutineExceptionHandler(true)) {
            fetchData(sceneId)
        }
    }

    private suspend fun fetchData(sceneId: String) {
        pendingJob?.join()
        pendingJob = null
        sceneData = queryEngine.getScene(sceneId)
        if (sceneData != null) {
            configRowManager(viewLifecycleOwner.lifecycleScope, performersRowManager) { callback ->
                PerformerInScenePresenter(sceneData!!.date, callback)
            }
        }

        // Need to check position because the activity result callback happens before onResume
        if (position <= 0 &&
            serverPreferences.trackActivity &&
            sceneData?.resume_time != null &&
            sceneData?.resume_time!! > 0
        ) {
            position = (sceneData?.resume_time!! * 1000).toLong()
        }
        setupPlayActionsAdapter()

        setupDetailsOverviewRow()

        adapter = mAdapter
        initializeBackground()

        if (readOnlyModeDisabled()) {
            sceneActionsAdapter.set(
                O_COUNTER_POS,
                OCounter(
                    sceneId,
                    sceneData?.o_counter ?: 0,
                ),
            )
            sceneActionsAdapter.set(ADD_TAG_POS, StashAction.ADD_TAG)
            sceneActionsAdapter.set(ADD_PERFORMER_POS, StashAction.ADD_PERFORMER)
            sceneActionsAdapter.set(CREATE_MARKER_POS, CreateMarkerAction(position))
            sceneActionsAdapter.set(SET_STUDIO_POS, StashAction.SET_STUDIO)
            sceneActionsAdapter.set(ADD_GROUP_POS, StashAction.ADD_GROUP)
        }
        sceneActionsAdapter.set(FORCE_TRANSCODE_POS, StashAction.FORCE_TRANSCODE)
        sceneActionsAdapter.set(FORCE_DIRECT_PLAY_POS, StashAction.FORCE_DIRECT_PLAY)

        if (sceneData!!.studio?.studioData != null) {
            studioRowManager.setItems(listOf(sceneData!!.studio!!.studioData))
        }

        tagsRowManager.setItems(sceneData!!.tags.map { it.tagData })

        markersRowManager.setItems(
            sceneData!!.scene_markers.map {
                it.asMarkerData(sceneData!!)
            },
        )

        val performerIds = sceneData!!.performers.map { it.id }
        Log.v(TAG, "fetchData performerIds=$performerIds")
        if (performerIds.isNotEmpty()) {
            val performers = queryEngine.findPerformers(performerIds = performerIds)
            performersRowManager.setItems(performers)
        } else {
            performersRowManager.setItems(listOf())
        }

        groupsRowManager.setItems(sceneData!!.groups.map { it.group.groupData })

        if (sceneData!!.galleries.isNotEmpty()) {
            viewLifecycleOwner.lifecycleScope.launch(StashCoroutineExceptionHandler()) {
                if (mAdapter.lookup(GALLERY_POS) == null) {
                    mAdapter.set(
                        GALLERY_POS,
                        ListRow(
                            HeaderItem(getString(R.string.stashapp_galleries)),
                            galleriesAdapter,
                        ),
                    )
                }
                val galleries =
                    queryEngine.getGalleries(sceneData!!.galleries.map { it.id })
                galleriesAdapter.setItems(galleries, StashDiffCallback)
            }
        } else {
            mAdapter.clear(GALLERY_POS)
        }

        if (!suggestionsFetched) {
            suggestionsFetched = true
            viewLifecycleOwner.lifecycleScope.launch(StashCoroutineExceptionHandler()) {
                val scene = sceneData!!
                val idFilter =
                    Optional.present(
                        IntCriterionInput(
                            value = scene.id.toInt(),
                            modifier = CriterionModifier.NOT_EQUALS,
                        ),
                    )
                val filters =
                    buildList {
                        if (scene.tags.isNotEmpty()) {
                            add(
                                SceneFilterType(
                                    id = idFilter,
                                    tags =
                                        Optional.present(
                                            HierarchicalMultiCriterionInput(
                                                value = Optional.present(scene.tags.map { it.tagData.id }),
                                                modifier = CriterionModifier.INCLUDES,
                                            ),
                                        ),
                                ),
                            )
                        }
                        if (scene.performers.isNotEmpty()) {
                            add(
                                SceneFilterType(
                                    id = idFilter,
                                    performers =
                                        Optional.presentIfNotNull(
                                            MultiCriterionInput(
                                                value = Optional.present(scene.performers.map { it.id }),
                                                modifier = CriterionModifier.INCLUDES,
                                            ),
                                        ),
                                ),
                            )
                        }
                        if (scene.studio?.studioData != null) {
                            add(
                                SceneFilterType(
                                    id = idFilter,
                                    studios =
                                        Optional.present(
                                            HierarchicalMultiCriterionInput(
                                                value = Optional.present(listOf(scene.studio.studioData.id)),
                                                modifier = CriterionModifier.EQUALS,
                                            ),
                                        ),
                                ),
                            )
                        }
                        if (scene.groups.isNotEmpty()) {
                            add(
                                SceneFilterType(
                                    id = idFilter,
                                    groups =
                                        Optional.present(
                                            HierarchicalMultiCriterionInput(
                                                value = Optional.present(scene.groups.map { it.group.groupData.id }),
                                                modifier = CriterionModifier.INCLUDES,
                                            ),
                                        ),
                                ),
                            )
                        }
                    }.toMutableList()
                if (filters.isNotEmpty()) {
                    for (i in (1..<filters.size).reversed()) {
                        filters[i - 1] = filters[i - 1].copy(OR = Optional.present(filters[i]))
                    }
                    val objectFilter = filters.first()
                    val filterArgs =
                        FilterArgs(
                            DataType.SCENE,
                            objectFilter = objectFilter,
                            findFilter = StashFindFilter(sortAndDirection = SortAndDirection.random()),
                        ).withResolvedRandom()
                    val pageSize =
                        PreferenceManager
                            .getDefaultSharedPreferences(requireContext())
                            .getInt(getString(R.string.pref_key_max_search_results), 25)
                    val supplier =
                        DataSupplierFactory(server.version).create<Query.Data, SlimSceneData, Query.Data>(
                            filterArgs,
                        )
                    val items =
                        StashPagingSource<Query.Data, SlimSceneData, SlimSceneData, Query.Data>(
                            QueryEngine(StashServer.requireCurrentServer()),
                            supplier,
                        ).fetchPage(1, pageSize)
                    if (items.isEmpty()) {
                        mAdapter.clear(SIMILAR_POS)
                    } else {
                        val adapter =
                            ArrayObjectAdapter(StashPresenter.defaultClassPresenterSelector())
                        adapter.addAll(0, items)
                        mAdapter.set(
                            SIMILAR_POS,
                            ListRow(HeaderItem(getString(R.string.more_like_this_scene)), adapter),
                        )
                    }
                }
            }
        }
    }

    private fun initializeBackground() {
        if (mDetailsBackground.coverBitmap == null) {
            mDetailsBackground.enableParallax()

            val screenshotUrl = sceneData!!.paths.screenshot

            if (screenshotUrl.isNotNullOrBlank()) {
                StashGlide
                    .withBitmap(requireActivity(), screenshotUrl)
                    .optionalCenterCrop()
                    .error(R.drawable.baseline_camera_indoor_48)
                    .into<CustomTarget<Bitmap>>(
                        object : CustomTarget<Bitmap>() {
                            override fun onResourceReady(
                                bitmap: Bitmap,
                                transition: Transition<in Bitmap>?,
                            ) {
                                mDetailsBackground.coverBitmap = bitmap
                                mAdapter.notifyArrayItemRangeChanged(0, mAdapter.size())
                            }

                            override fun onLoadCleared(placeholder: Drawable?) {
                                mDetailsBackground.coverBitmap = null
                            }
                        },
                    )
            }
        }
    }

    private fun setupDetailsOverviewRow() {
        val row = detailsOverviewRow ?: DetailsOverviewRow(sceneData)

        val screenshotUrl = sceneData?.paths?.screenshot
        if ((detailsOverviewRow == null || sceneData != row.item) && !screenshotUrl.isNullOrBlank()) {
            row.item = sceneData
            val width = convertDpToPixel(requireActivity(), DETAIL_THUMB_WIDTH)
            val height = convertDpToPixel(requireActivity(), DETAIL_THUMB_HEIGHT)
            StashGlide
                .with(requireActivity(), screenshotUrl)
                .optionalCenterCrop()
                .error(StashPresenter.glideError(requireContext()))
                .into<CustomTarget<Drawable>>(
                    object : CustomTarget<Drawable>(width, height) {
                        override fun onResourceReady(
                            resource: Drawable,
                            transition: Transition<in Drawable>?,
                        ) {
                            row.imageDrawable = resource
                            mAdapter.notifyArrayItemRangeChanged(0, mAdapter.size())
                        }

                        override fun onLoadCleared(placeholder: Drawable?) {
                            row.imageDrawable = null
                        }
                    },
                )
        }

        row.actionsAdapter = playActionsAdapter

        mAdapter.set(DETAILS_POS, row)
        detailsOverviewRow = row
    }

    private fun setupDetailsOverviewRowPresenter() {
        // Set detail background.
        detailsPresenter.backgroundColor =
            ContextCompat.getColor(requireActivity(), R.color.default_card_background)

        // Hook up transition element.
//        val sharedElementHelper = FullWidthDetailsOverviewSharedElementHelper()
//        sharedElementHelper.setSharedElementEnterTransition(
//            activity,
//            SceneDetailsActivity.SHARED_ELEMENT_NAME,
//        )
//        detailsPresenter.setListener(sharedElementHelper)
        detailsPresenter.isParticipatingEntranceTransition = true

        detailsPresenter.onActionClickedListener =
            OnActionClickedListener { action ->
                if (sceneData != null) {
                    if (action.id in
                        longArrayOf(
                            ACTION_PLAY_SCENE,
                            ACTION_RESUME_SCENE,
                            ACTION_TRANSCODE_RESUME_SCENE,
                            ACTION_DIRECT_PLAY_RESUME_SCENE,
                        )
                    ) {
                        val intent = Intent(requireActivity(), PlaybackActivity::class.java)
                        intent.putExtra(
                            Constants.SCENE_ARG,
                            Scene.fromFullSceneData(sceneData!!),
                        )
                        if (action.id == ACTION_RESUME_SCENE ||
                            action.id == ACTION_TRANSCODE_RESUME_SCENE ||
                            action.id == ACTION_DIRECT_PLAY_RESUME_SCENE
                        ) {
                            intent.putExtra(Constants.POSITION_ARG, position)
                        }
                        if (action.id == ACTION_TRANSCODE_RESUME_SCENE) {
                            intent.putExtra(FORCE_TRANSCODE, true)
                        } else if (action.id == ACTION_DIRECT_PLAY_RESUME_SCENE) {
                            intent.putExtra(FORCE_DIRECT_PLAY, true)
                        }
                        resultLauncher.launch(intent)
                    } else {
                        throw IllegalArgumentException("Action $action (id=${action.id} is not supported!")
                    }
                }
            }
        mPresenterSelector.addClassPresenter(DetailsOverviewRow::class.java, detailsPresenter)
    }

    private fun convertDpToPixel(
        context: Context,
        dp: Int,
    ): Int {
        val density = context.applicationContext.resources.displayMetrics.density
        return (dp.toFloat() * density).roundToInt()
    }

    private inner class SceneActionListener : StashActionClickedListener {
        override fun onClicked(action: StashAction) {
            if (action in StashAction.SEARCH_FOR_ACTIONS) {
                val intent = Intent(requireActivity(), SearchForActivity::class.java)
                val dataType =
                    when (action) {
                        StashAction.ADD_TAG -> DataType.TAG
                        StashAction.ADD_PERFORMER -> DataType.PERFORMER
                        StashAction.ADD_GROUP -> DataType.GROUP
                        StashAction.SET_STUDIO -> DataType.STUDIO
                        StashAction.CREATE_MARKER -> {
                            intent.putExtra(
                                SearchForFragment.TITLE_KEY,
                                "for primary tag for scene marker",
                            )
                            DataType.TAG
                        }

                        else -> throw RuntimeException("Unsupported search for type $action")
                    }
                intent.putDataType(dataType)
                intent.putExtra(SearchForFragment.ID_KEY, action.id)
                resultLauncher.launch(intent)
            } else if (action == StashAction.FORCE_TRANSCODE) {
                detailsPresenter.onActionClickedListener.onActionClicked(
                    Action(
                        ACTION_TRANSCODE_RESUME_SCENE,
                    ),
                )
            } else if (action == StashAction.FORCE_DIRECT_PLAY) {
                detailsPresenter.onActionClickedListener.onActionClicked(
                    Action(
                        ACTION_DIRECT_PLAY_RESUME_SCENE,
                    ),
                )
            }
        }

        override fun incrementOCounter(counter: OCounter) {
            viewLifecycleOwner.lifecycleScope.launch(
                StashCoroutineExceptionHandler(
                    Toast.makeText(
                        requireContext(),
                        getString(R.string.failed_o_counter),
                        Toast.LENGTH_SHORT,
                    ),
                ),
            ) {
                val newCounter = mutationEngine.incrementOCounter(counter.id)
                sceneData = sceneData!!.copy(o_counter = newCounter.count)
                sceneActionsAdapter.set(O_COUNTER_POS, newCounter)
            }
        }
    }

    private fun setupPlayActionsAdapter() {
        if (sceneData!!.files.isNotEmpty()) {
            val serverPreferences = server.serverPreferences
            if (position <= 0L || serverPreferences.alwaysStartFromBeginning) {
                playActionsAdapter.set(
                    0,
                    Action(ACTION_PLAY_SCENE, resources.getString(R.string.play_scene)),
                )
                playActionsAdapter.clear(1)
            } else {
                playActionsAdapter.set(0, Action(ACTION_RESUME_SCENE, getString(R.string.resume)))
                // Force focus to move to Resume
                playActionsAdapter.clear(1)
                playActionsAdapter.set(1, Action(ACTION_PLAY_SCENE, getString(R.string.restart)))
            }
        } else {
            playActionsAdapter.clear()
        }
    }

    private inner class ResultCallback : ActivityResultCallback<ActivityResult> {
        override fun onActivityResult(result: ActivityResult) {
            if (result.resultCode == Activity.RESULT_OK) {
                val data: Intent? = result.data
                val id = data!!.getLongExtra(SearchForFragment.ID_KEY, -1)
                if (id in StashAction.SEARCH_FOR_ACTIONS.map { it.id }) {
                    pendingJob =
                        viewLifecycleOwner.lifecycleScope.launch(
                            CoroutineExceptionHandler { _, ex ->
                                Log.e(TAG, "Exception", ex)
                                Toast
                                    .makeText(
                                        requireContext(),
                                        "Failed to update scene: ${ex.message}",
                                        Toast.LENGTH_LONG,
                                    ).show()
                            },
                        ) {
                            // This will be called before other lifecycle methods, so refresh data if needed
                            if (sceneData == null) {
                                fetchData(sceneId)
                            }
                            val newId = data.getStringExtra(SearchForFragment.RESULT_ID_KEY)!!
                            when (id) {
                                StashAction.ADD_TAG.id -> {
                                    val newTag = tagsRowManager.add(newId)
                                    if (newTag != null) {
                                        Toast
                                            .makeText(
                                                requireContext(),
                                                "Added tag '${newTag.name}' to scene",
                                                Toast.LENGTH_SHORT,
                                            ).show()
                                    }
                                }

                                StashAction.ADD_PERFORMER.id -> {
                                    val newPerformer = performersRowManager.add(newId)
                                    if (newPerformer != null) {
                                        Toast
                                            .makeText(
                                                requireContext(),
                                                "Added performer '${newPerformer.name}' to scene",
                                                Toast.LENGTH_SHORT,
                                            ).show()
                                    }
                                }

                                StashAction.SET_STUDIO.id -> {
                                    val newStudio = studioRowManager.add(newId)
                                    if (newStudio != null) {
                                        Toast
                                            .makeText(
                                                requireContext(),
                                                "Set studio to '${newStudio.name}'",
                                                Toast.LENGTH_SHORT,
                                            ).show()
                                    }
                                }

                                StashAction.ADD_GROUP.id -> {
                                    val newGroup = groupsRowManager.add(newId)
                                    if (newGroup != null) {
                                        Toast
                                            .makeText(
                                                requireContext(),
                                                "Added to '${newGroup.name}'",
                                                Toast.LENGTH_SHORT,
                                            ).show()
                                    }
                                }

                                StashAction.CREATE_MARKER.id -> {
                                    Log.d(
                                        TAG,
                                        "Adding marker at $position with tagId=$newId to scene ${sceneData?.id}",
                                    )
                                    val newMarker =
                                        mutationEngine.createMarker(
                                            sceneId,
                                            position,
                                            newId,
                                        )!!
                                    markersRowManager.add(newMarker.id)
                                    Toast
                                        .makeText(
                                            requireContext(),
                                            "Created a new marker with primary tag '${newMarker.primary_tag.tagData.name}'",
                                            Toast.LENGTH_SHORT,
                                        ).show()
                                }
                            }
                        }
                } else {
                    val localPosition = data.getLongExtra(POSITION_RESULT_ARG, -1)
                    if (localPosition >= 0 && readOnlyModeDisabled()) {
                        sceneActionsAdapter.set(
                            CREATE_MARKER_POS,
                            CreateMarkerAction(localPosition),
                        )
                    }
                    if (serverPreferences.trackActivity) {
                        viewLifecycleOwner.lifecycleScope.launch(Dispatchers.IO + StashCoroutineExceptionHandler()) {
                            Log.v(TAG, "ResultCallback saveSceneActivity start")
                            mutationEngine.saveSceneActivity(
                                sceneId,
                                localPosition,
                            )
                        }
                    }

                    position = localPosition
                    setupPlayActionsAdapter()
                }
            }
        }
    }

<<<<<<< HEAD
    private fun convertMarker(it: FullSceneData.Scene_marker): MarkerData =
        MarkerData(
            id = it.id,
            title = it.title,
            created_at = "",
            updated_at = "",
            stream = it.stream,
            screenshot = it.screenshot,
            seconds = it.seconds,
            end_seconds = it.end_seconds,
            preview = "",
            primary_tag = MarkerData.Primary_tag("", it.primary_tag.tagData.asSlimTagData),
            scene = MarkerData.Scene(sceneId, sceneData!!.asVideoSceneData),
            tags = it.tags.map { MarkerData.Tag("", it.tagData.asSlimTagData) },
            __typename = "",
        )

    private inner class OCounterLongClickCallBack : StashPresenter.LongClickCallBack<OCounter> {
        override fun getPopUpItems(
            context: Context,
            item: OCounter,
        ): List<StashPresenter.PopUpItem> =
            listOf(
                StashPresenter.PopUpItem(0L, getString(R.string.increment)),
                StashPresenter.PopUpItem(1L, getString(R.string.decrement)),
                StashPresenter.PopUpItem(2L, getString(R.string.reset)),
            )

        override fun onItemLongClick(
            context: Context,
            item: OCounter,
            popUpItem: StashPresenter.PopUpItem,
        ) {
            viewLifecycleOwner.lifecycleScope.launch(
                StashCoroutineExceptionHandler(
                    Toast.makeText(
                        requireContext(),
                        getString(R.string.failed_o_counter),
                        Toast.LENGTH_SHORT,
                    ),
                ),
            ) {
                when (popUpItem.id) {
                    0L -> {
                        // Increment
                        val newCount = mutationEngine.incrementOCounter(sceneId)
                        sceneActionsAdapter.set(O_COUNTER_POS, newCount)
                        sceneData = sceneData!!.copy(o_counter = newCount.count)
                    }

                    1L -> {
                        // Decrement
                        val newCount = mutationEngine.decrementOCounter(sceneId)
                        sceneActionsAdapter.set(O_COUNTER_POS, newCount)
                        sceneData = sceneData!!.copy(o_counter = newCount.count)
                    }

                    2L -> {
                        // Reset
                        val newCount = mutationEngine.resetOCounter(sceneId)
                        sceneData = sceneData!!.copy(o_counter = newCount.count)
                        sceneActionsAdapter.set(O_COUNTER_POS, newCount)
                    }

                    else ->
                        Log.w(
                            TAG,
                            "Unknown position for OCounterLongClickCallBack: $popUpItem",
                        )
                }
            }
        }
    }

    /**
     * Just a convenience interface for tags, performers, & markers since they all use the same popup items
     */
    private interface DetailsLongClickCallBack<T> : StashPresenter.LongClickCallBack<T> {
        override fun getPopUpItems(
            context: Context,
            item: T,
        ): List<StashPresenter.PopUpItem> =
            if (readOnlyModeDisabled()) {
                listOf(REMOVE_POPUP_ITEM)
            } else {
                listOf()
            }
    }

    private inner class TagLongClickCallBack : DetailsLongClickCallBack<TagData> {
        override fun onItemLongClick(
            context: Context,
            item: TagData,
            popUpItem: StashPresenter.PopUpItem,
        ) {
            if (popUpItem == REMOVE_POPUP_ITEM) {
                viewLifecycleOwner.lifecycleScope.launch(
                    CoroutineExceptionHandler { _, ex ->
                        Log.e(TAG, "Exception setting tags", ex)
                        Toast
                            .makeText(
                                requireContext(),
                                "Failed to remove tag: ${ex.message}",
                                Toast.LENGTH_LONG,
                            ).show()
                    },
                ) {
                    if (tagsRowManager.remove(item)) {
                        Toast
                            .makeText(
                                requireContext(),
                                "Removed tag '${item.name}' from scene",
                                Toast.LENGTH_SHORT,
                            ).show()
                    }
                }
            }
        }
    }

    private inner class GroupLongClickCallBack : DetailsLongClickCallBack<GroupData> {
        override fun onItemLongClick(
            context: Context,
            item: GroupData,
            popUpItem: StashPresenter.PopUpItem,
        ) {
            if (popUpItem == REMOVE_POPUP_ITEM) {
                viewLifecycleOwner.lifecycleScope.launch(
                    CoroutineExceptionHandler { _, ex ->
                        Log.e(TAG, "Exception setting groups", ex)
                        Toast
                            .makeText(
                                requireContext(),
                                "Failed to remove group: ${ex.message}",
                                Toast.LENGTH_LONG,
                            ).show()
                    },
                ) {
                    if (groupsRowManager.remove(item)) {
                        Toast
                            .makeText(
                                requireContext(),
                                "Removed group '${item.name}' from scene",
                                Toast.LENGTH_SHORT,
                            ).show()
                    }
                }
            }
        }
    }

    private inner class MarkerLongClickCallBack : StashPresenter.LongClickCallBack<MarkerData> {
        override fun getPopUpItems(
            context: Context,
            item: MarkerData,
        ): List<StashPresenter.PopUpItem> =
            listOf(
                StashPresenter.PopUpItem(177L, getString(R.string.stashapp_details)),
                REMOVE_POPUP_ITEM,
            )

        override fun onItemLongClick(
            context: Context,
            item: MarkerData,
            popUpItem: StashPresenter.PopUpItem,
        ) {
            when (popUpItem.id) {
                177L -> {
                    val intent = Intent(context, DataTypeActivity::class.java)
                    intent.putDataType(DataType.MARKER)
                    intent.putExtra("marker", Marker(item))
                    context.startActivity(intent)
                }

                REMOVE_POPUP_ITEM.id -> {
                    viewLifecycleOwner.lifecycleScope.launch(
                        CoroutineExceptionHandler { _, ex ->
                            Log.e(TAG, "Exception setting tags", ex)
                            Toast
                                .makeText(
                                    requireContext(),
                                    "Failed to remove tag: ${ex.message}",
                                    Toast.LENGTH_LONG,
                                ).show()
                        },
                    ) {
                        val mutResult = mutationEngine.deleteMarker(item.id)
                        if (mutResult) {
                            markersAdapter.remove(item)
                            if (markersAdapter.size() == 0) {
                                mAdapter.clear(MARKER_POS)
                            }
                            Toast
                                .makeText(
                                    requireContext(),
                                    "Removed marker from scene",
                                    Toast.LENGTH_SHORT,
                                ).show()
                        }
                    }
                }

                else -> {
                    throw IllegalArgumentException("Unknown id ${popUpItem.id}")
                }
            }
        }
    }

    private inner class PerformerLongClickCallBack : DetailsLongClickCallBack<PerformerData> {
        override fun onItemLongClick(
            context: Context,
            item: PerformerData,
            popUpItem: StashPresenter.PopUpItem,
        ) {
            if (popUpItem == REMOVE_POPUP_ITEM) {
                val performerId = item.id
                Log.d(
                    TAG,
                    "Removing performer $performerId to scene ${sceneData?.id}",
                )
                viewLifecycleOwner.lifecycleScope.launch(
                    CoroutineExceptionHandler { _, ex ->
                        Log.e(TAG, "Exception setting performers", ex)
                        Toast
                            .makeText(
                                requireContext(),
                                "Failed to remove performer: ${ex.message}",
                                Toast.LENGTH_LONG,
                            ).show()
                    },
                ) {
                    if (performersRowManager.remove(item)) {
                        Toast
                            .makeText(
                                requireContext(),
                                "Removed performer '${item.name}' from scene",
                                Toast.LENGTH_SHORT,
                            ).show()
                    }
                }
            }
        }
    }

    private inner class StudioLongClickCallBack : DetailsLongClickCallBack<StudioData> {
        override fun onItemLongClick(
            context: Context,
            item: StudioData,
            popUpItem: StashPresenter.PopUpItem,
        ) {
            if (popUpItem == REMOVE_POPUP_ITEM) {
                viewLifecycleOwner.lifecycleScope.launch(
                    CoroutineExceptionHandler { _, ex ->
                        Log.e(TAG, "Exception setting studio", ex)
                        Toast
                            .makeText(
                                requireContext(),
                                "Failed to remove studio: ${ex.message}",
                                Toast.LENGTH_LONG,
                            ).show()
                    },
                ) {
                    if (studioAdapter.remove(item)) {
                        Toast
                            .makeText(
                                requireContext(),
                                "Removed studio from scene",
                                Toast.LENGTH_SHORT,
                            ).show()
                    }
                }
            }
        }
    }

=======
>>>>>>> e1a7ef31
    companion object {
        private const val TAG = "SceneDetailsFragment"

        private const val ACTION_PLAY_SCENE = 1L
        private const val ACTION_RESUME_SCENE = 2L
        private const val ACTION_TRANSCODE_RESUME_SCENE = 3L
        private const val ACTION_DIRECT_PLAY_RESUME_SCENE = 4L

        private const val DETAIL_THUMB_WIDTH = ScenePresenter.CARD_WIDTH
        private const val DETAIL_THUMB_HEIGHT = ScenePresenter.CARD_HEIGHT

        const val POSITION_RESULT_ARG = "position.result"
        const val FORCE_TRANSCODE = "forceTranscode"
        const val FORCE_DIRECT_PLAY = "forceDirectPlay"

        // Row order
        private const val DETAILS_POS = 1
        private const val MARKER_POS = DETAILS_POS + 1
        private const val GROUP_POS = MARKER_POS + 1
        private const val STUDIO_POS = GROUP_POS + 1
        private const val PERFORMER_POS = STUDIO_POS + 1
        private const val TAG_POS = PERFORMER_POS + 1
        private const val GALLERY_POS = TAG_POS + 1
        private const val ACTIONS_POS = GALLERY_POS + 1
        private const val SIMILAR_POS = ACTIONS_POS + 1

        // Actions row order
        private const val O_COUNTER_POS = 1
        private const val CREATE_MARKER_POS = O_COUNTER_POS + 1
        private const val ADD_TAG_POS = CREATE_MARKER_POS + 1
        private const val ADD_PERFORMER_POS = ADD_TAG_POS + 1
        private const val ADD_GROUP_POS = ADD_PERFORMER_POS + 1
        private const val SET_STUDIO_POS = ADD_GROUP_POS + 1
        private const val FORCE_TRANSCODE_POS = SET_STUDIO_POS + 1
        private const val FORCE_DIRECT_PLAY_POS = FORCE_TRANSCODE_POS + 1

        private val MARKER_DETAILS_POPUP =
            StashPresenter.PopUpItem(
                177,
                StashApplication.getApplication().getString(R.string.stashapp_details),
            )
    }
}<|MERGE_RESOLUTION|>--- conflicted
+++ resolved
@@ -831,285 +831,6 @@
         }
     }
 
-<<<<<<< HEAD
-    private fun convertMarker(it: FullSceneData.Scene_marker): MarkerData =
-        MarkerData(
-            id = it.id,
-            title = it.title,
-            created_at = "",
-            updated_at = "",
-            stream = it.stream,
-            screenshot = it.screenshot,
-            seconds = it.seconds,
-            end_seconds = it.end_seconds,
-            preview = "",
-            primary_tag = MarkerData.Primary_tag("", it.primary_tag.tagData.asSlimTagData),
-            scene = MarkerData.Scene(sceneId, sceneData!!.asVideoSceneData),
-            tags = it.tags.map { MarkerData.Tag("", it.tagData.asSlimTagData) },
-            __typename = "",
-        )
-
-    private inner class OCounterLongClickCallBack : StashPresenter.LongClickCallBack<OCounter> {
-        override fun getPopUpItems(
-            context: Context,
-            item: OCounter,
-        ): List<StashPresenter.PopUpItem> =
-            listOf(
-                StashPresenter.PopUpItem(0L, getString(R.string.increment)),
-                StashPresenter.PopUpItem(1L, getString(R.string.decrement)),
-                StashPresenter.PopUpItem(2L, getString(R.string.reset)),
-            )
-
-        override fun onItemLongClick(
-            context: Context,
-            item: OCounter,
-            popUpItem: StashPresenter.PopUpItem,
-        ) {
-            viewLifecycleOwner.lifecycleScope.launch(
-                StashCoroutineExceptionHandler(
-                    Toast.makeText(
-                        requireContext(),
-                        getString(R.string.failed_o_counter),
-                        Toast.LENGTH_SHORT,
-                    ),
-                ),
-            ) {
-                when (popUpItem.id) {
-                    0L -> {
-                        // Increment
-                        val newCount = mutationEngine.incrementOCounter(sceneId)
-                        sceneActionsAdapter.set(O_COUNTER_POS, newCount)
-                        sceneData = sceneData!!.copy(o_counter = newCount.count)
-                    }
-
-                    1L -> {
-                        // Decrement
-                        val newCount = mutationEngine.decrementOCounter(sceneId)
-                        sceneActionsAdapter.set(O_COUNTER_POS, newCount)
-                        sceneData = sceneData!!.copy(o_counter = newCount.count)
-                    }
-
-                    2L -> {
-                        // Reset
-                        val newCount = mutationEngine.resetOCounter(sceneId)
-                        sceneData = sceneData!!.copy(o_counter = newCount.count)
-                        sceneActionsAdapter.set(O_COUNTER_POS, newCount)
-                    }
-
-                    else ->
-                        Log.w(
-                            TAG,
-                            "Unknown position for OCounterLongClickCallBack: $popUpItem",
-                        )
-                }
-            }
-        }
-    }
-
-    /**
-     * Just a convenience interface for tags, performers, & markers since they all use the same popup items
-     */
-    private interface DetailsLongClickCallBack<T> : StashPresenter.LongClickCallBack<T> {
-        override fun getPopUpItems(
-            context: Context,
-            item: T,
-        ): List<StashPresenter.PopUpItem> =
-            if (readOnlyModeDisabled()) {
-                listOf(REMOVE_POPUP_ITEM)
-            } else {
-                listOf()
-            }
-    }
-
-    private inner class TagLongClickCallBack : DetailsLongClickCallBack<TagData> {
-        override fun onItemLongClick(
-            context: Context,
-            item: TagData,
-            popUpItem: StashPresenter.PopUpItem,
-        ) {
-            if (popUpItem == REMOVE_POPUP_ITEM) {
-                viewLifecycleOwner.lifecycleScope.launch(
-                    CoroutineExceptionHandler { _, ex ->
-                        Log.e(TAG, "Exception setting tags", ex)
-                        Toast
-                            .makeText(
-                                requireContext(),
-                                "Failed to remove tag: ${ex.message}",
-                                Toast.LENGTH_LONG,
-                            ).show()
-                    },
-                ) {
-                    if (tagsRowManager.remove(item)) {
-                        Toast
-                            .makeText(
-                                requireContext(),
-                                "Removed tag '${item.name}' from scene",
-                                Toast.LENGTH_SHORT,
-                            ).show()
-                    }
-                }
-            }
-        }
-    }
-
-    private inner class GroupLongClickCallBack : DetailsLongClickCallBack<GroupData> {
-        override fun onItemLongClick(
-            context: Context,
-            item: GroupData,
-            popUpItem: StashPresenter.PopUpItem,
-        ) {
-            if (popUpItem == REMOVE_POPUP_ITEM) {
-                viewLifecycleOwner.lifecycleScope.launch(
-                    CoroutineExceptionHandler { _, ex ->
-                        Log.e(TAG, "Exception setting groups", ex)
-                        Toast
-                            .makeText(
-                                requireContext(),
-                                "Failed to remove group: ${ex.message}",
-                                Toast.LENGTH_LONG,
-                            ).show()
-                    },
-                ) {
-                    if (groupsRowManager.remove(item)) {
-                        Toast
-                            .makeText(
-                                requireContext(),
-                                "Removed group '${item.name}' from scene",
-                                Toast.LENGTH_SHORT,
-                            ).show()
-                    }
-                }
-            }
-        }
-    }
-
-    private inner class MarkerLongClickCallBack : StashPresenter.LongClickCallBack<MarkerData> {
-        override fun getPopUpItems(
-            context: Context,
-            item: MarkerData,
-        ): List<StashPresenter.PopUpItem> =
-            listOf(
-                StashPresenter.PopUpItem(177L, getString(R.string.stashapp_details)),
-                REMOVE_POPUP_ITEM,
-            )
-
-        override fun onItemLongClick(
-            context: Context,
-            item: MarkerData,
-            popUpItem: StashPresenter.PopUpItem,
-        ) {
-            when (popUpItem.id) {
-                177L -> {
-                    val intent = Intent(context, DataTypeActivity::class.java)
-                    intent.putDataType(DataType.MARKER)
-                    intent.putExtra("marker", Marker(item))
-                    context.startActivity(intent)
-                }
-
-                REMOVE_POPUP_ITEM.id -> {
-                    viewLifecycleOwner.lifecycleScope.launch(
-                        CoroutineExceptionHandler { _, ex ->
-                            Log.e(TAG, "Exception setting tags", ex)
-                            Toast
-                                .makeText(
-                                    requireContext(),
-                                    "Failed to remove tag: ${ex.message}",
-                                    Toast.LENGTH_LONG,
-                                ).show()
-                        },
-                    ) {
-                        val mutResult = mutationEngine.deleteMarker(item.id)
-                        if (mutResult) {
-                            markersAdapter.remove(item)
-                            if (markersAdapter.size() == 0) {
-                                mAdapter.clear(MARKER_POS)
-                            }
-                            Toast
-                                .makeText(
-                                    requireContext(),
-                                    "Removed marker from scene",
-                                    Toast.LENGTH_SHORT,
-                                ).show()
-                        }
-                    }
-                }
-
-                else -> {
-                    throw IllegalArgumentException("Unknown id ${popUpItem.id}")
-                }
-            }
-        }
-    }
-
-    private inner class PerformerLongClickCallBack : DetailsLongClickCallBack<PerformerData> {
-        override fun onItemLongClick(
-            context: Context,
-            item: PerformerData,
-            popUpItem: StashPresenter.PopUpItem,
-        ) {
-            if (popUpItem == REMOVE_POPUP_ITEM) {
-                val performerId = item.id
-                Log.d(
-                    TAG,
-                    "Removing performer $performerId to scene ${sceneData?.id}",
-                )
-                viewLifecycleOwner.lifecycleScope.launch(
-                    CoroutineExceptionHandler { _, ex ->
-                        Log.e(TAG, "Exception setting performers", ex)
-                        Toast
-                            .makeText(
-                                requireContext(),
-                                "Failed to remove performer: ${ex.message}",
-                                Toast.LENGTH_LONG,
-                            ).show()
-                    },
-                ) {
-                    if (performersRowManager.remove(item)) {
-                        Toast
-                            .makeText(
-                                requireContext(),
-                                "Removed performer '${item.name}' from scene",
-                                Toast.LENGTH_SHORT,
-                            ).show()
-                    }
-                }
-            }
-        }
-    }
-
-    private inner class StudioLongClickCallBack : DetailsLongClickCallBack<StudioData> {
-        override fun onItemLongClick(
-            context: Context,
-            item: StudioData,
-            popUpItem: StashPresenter.PopUpItem,
-        ) {
-            if (popUpItem == REMOVE_POPUP_ITEM) {
-                viewLifecycleOwner.lifecycleScope.launch(
-                    CoroutineExceptionHandler { _, ex ->
-                        Log.e(TAG, "Exception setting studio", ex)
-                        Toast
-                            .makeText(
-                                requireContext(),
-                                "Failed to remove studio: ${ex.message}",
-                                Toast.LENGTH_LONG,
-                            ).show()
-                    },
-                ) {
-                    if (studioAdapter.remove(item)) {
-                        Toast
-                            .makeText(
-                                requireContext(),
-                                "Removed studio from scene",
-                                Toast.LENGTH_SHORT,
-                            ).show()
-                    }
-                }
-            }
-        }
-    }
-
-=======
->>>>>>> e1a7ef31
     companion object {
         private const val TAG = "SceneDetailsFragment"
 
