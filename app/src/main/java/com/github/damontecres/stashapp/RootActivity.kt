--- conflicted
+++ resolved
@@ -83,16 +83,12 @@
         StashApplication.navigationManager = navigationManager
 
         serverViewModel.navigationManager = navigationManager
-<<<<<<< HEAD
-=======
-
-        // Ensure everything is initialized
-        super.onCreate(savedInstanceState)
+
         if (savedInstanceState != null) {
             navigationManager.previousDestination = savedInstanceState.maybeGetDestination()
             Log.d(TAG, "Restoring destination: ${navigationManager.previousDestination}")
         }
->>>>>>> a4e413cf
+
         loadingView = findViewById(R.id.loading_progress_bar)
         bgLogo = findViewById(R.id.background_logo)
 
@@ -132,9 +128,7 @@
                     if (savedInstanceState == null) {
                         if (!appHasPin) {
                             serverViewModel.currentServer.removeObservers(this@RootActivity)
-                            if (!navigationManager.showingFragment) {
-                                navigationManager.goToMain()
-                            }
+                            navigationManager.goToMain()
                         }
                     }
                 }
