--- conflicted
+++ resolved
@@ -113,15 +113,9 @@
                 "images" to DataType.IMAGE,
                 "scene_markers" to DataType.MARKER,
                 "scenes" to DataType.SCENE,
-<<<<<<< HEAD
-                "scene_tags" to DataType.SCENE,
+                "scene_tags" to DataType.TAG,
                 "containing_groups" to DataType.GROUP,
                 "sub_groups" to DataType.GROUP,
-=======
-                "scene_tags" to DataType.TAG,
-                "containing_groups" to DataType.MOVIE,
-                "sub_groups" to DataType.MOVIE,
->>>>>>> 1d9cc283
             )
         private val TYPE_MAPPING_BY_TYPE =
             mapOf(
