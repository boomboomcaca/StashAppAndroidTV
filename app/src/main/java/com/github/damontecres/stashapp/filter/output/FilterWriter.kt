--- conflicted
+++ resolved
@@ -1,13 +1,7 @@
 package com.github.damontecres.stashapp.filter.output
 
 import com.apollographql.apollo.api.Optional
-<<<<<<< HEAD
-import com.github.damontecres.stashapp.api.fragment.PerformerData
-import com.github.damontecres.stashapp.api.fragment.TagData
-=======
-import com.github.damontecres.stashapp.api.fragment.StashData
 import com.github.damontecres.stashapp.api.type.CircumcisionCriterionInput
->>>>>>> cef94875
 import com.github.damontecres.stashapp.api.type.CriterionModifier
 import com.github.damontecres.stashapp.api.type.DateCriterionInput
 import com.github.damontecres.stashapp.api.type.FloatCriterionInput
@@ -24,11 +18,8 @@
 import com.github.damontecres.stashapp.api.type.StringCriterionInput
 import com.github.damontecres.stashapp.api.type.TimestampCriterionInput
 import com.github.damontecres.stashapp.data.DataType
-<<<<<<< HEAD
 import com.github.damontecres.stashapp.data.StashData
-=======
 import com.github.damontecres.stashapp.filter.extractTitle
->>>>>>> cef94875
 import com.github.damontecres.stashapp.util.QueryEngine
 import kotlin.reflect.full.declaredMemberProperties
 
@@ -78,15 +69,11 @@
                                     o.toMap(associateIds(items))
                                 }
 
-<<<<<<< HEAD
-                                else -> TODO()
-=======
                                 is StashDataFilter -> convertFilter(o)
 
                                 else -> throw UnsupportedOperationException(
                                     "Unable to convert ${filter::class.simpleName}.${param.name} (${o::class.qualifiedName})",
                                 )
->>>>>>> cef94875
                             }
                         put(param.name, value)
                     }
@@ -120,8 +107,8 @@
                 "scene_tags" to DataType.SCENE,
                 "parents" to DataType.TAG,
                 "children" to DataType.TAG,
-                "containing_groups" to DataType.MOVIE,
-                "sub_groups" to DataType.MOVIE,
+                "containing_groups" to DataType.GROUP,
+                "sub_groups" to DataType.GROUP,
             )
     }
 }