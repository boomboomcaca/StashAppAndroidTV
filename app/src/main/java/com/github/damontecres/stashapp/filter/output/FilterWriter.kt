--- conflicted
+++ resolved
@@ -111,15 +111,8 @@
                 "scene_markers" to DataType.MARKER,
                 "scenes" to DataType.SCENE,
                 "scene_tags" to DataType.SCENE,
-<<<<<<< HEAD
-                "parents" to DataType.TAG,
-                "children" to DataType.TAG,
                 "containing_groups" to DataType.GROUP,
                 "sub_groups" to DataType.GROUP,
-=======
-                "containing_groups" to DataType.MOVIE,
-                "sub_groups" to DataType.MOVIE,
->>>>>>> 8c3dc3d2
             )
         private val TYPE_MAPPING_BY_TYPE =
             mapOf(
