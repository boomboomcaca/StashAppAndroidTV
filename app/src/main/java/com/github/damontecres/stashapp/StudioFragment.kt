package com.github.damontecres.stashapp

import androidx.fragment.app.FragmentManager
import com.apollographql.apollo.api.Optional
import com.github.damontecres.stashapp.api.type.CriterionModifier
import com.github.damontecres.stashapp.api.type.GalleryFilterType
import com.github.damontecres.stashapp.api.type.GroupFilterType
import com.github.damontecres.stashapp.api.type.HierarchicalMultiCriterionInput
import com.github.damontecres.stashapp.api.type.ImageFilterType
import com.github.damontecres.stashapp.api.type.MultiCriterionInput
import com.github.damontecres.stashapp.api.type.PerformerFilterType
import com.github.damontecres.stashapp.api.type.SceneFilterType
import com.github.damontecres.stashapp.api.type.StudioFilterType
import com.github.damontecres.stashapp.data.DataType
import com.github.damontecres.stashapp.suppliers.DataSupplierOverride
import com.github.damontecres.stashapp.suppliers.FilterArgs
import com.github.damontecres.stashapp.util.StashFragmentPagerAdapter

class StudioFragment : TabbedFragment() {
    override fun getTitleText(): String? {
        return requireActivity().intent.getStringExtra("studioName")
    }

    override fun getPagerAdapter(fm: FragmentManager): StashFragmentPagerAdapter {
        val studioId = requireActivity().intent.getIntExtra("studioId", -1)
        val tabTitles =
            mutableListOf(
                StashFragmentPagerAdapter.PagerEntry(DataType.SCENE),
                StashFragmentPagerAdapter.PagerEntry(DataType.GALLERY),
                StashFragmentPagerAdapter.PagerEntry(DataType.IMAGE),
                StashFragmentPagerAdapter.PagerEntry(DataType.PERFORMER),
<<<<<<< HEAD
                StashFragmentPagerAdapter.PagerEntry(DataType.GROUP),
                StashFragmentPagerAdapter.PagerEntry(DataType.TAG),
                StashFragmentPagerAdapter.PagerEntry(
                    getString(R.string.stashapp_subsidiary_studios),
                    DataType.STUDIO,
                ),
=======
                StashFragmentPagerAdapter.PagerEntry(DataType.MOVIE),
                StashFragmentPagerAdapter.PagerEntry(getString(R.string.stashapp_subsidiary_studios)),
>>>>>>> 8288248e
            )
        return StudioPagerAdapter(tabTitles, studioId.toString(), fm)
    }

    class StudioPagerAdapter(
        tabs: MutableList<StashFragmentPagerAdapter.PagerEntry>,
        private val studioId: String,
        fm: FragmentManager,
    ) :
        StashFragmentPagerAdapter(tabs, fm) {
        override fun getFragment(position: Int): StashGridFragment {
            val studios =
                Optional.present(
                    HierarchicalMultiCriterionInput(
                        value = Optional.present(listOf(studioId)),
                        modifier = CriterionModifier.INCLUDES,
                    ),
                )
            return if (position == 0) {
                StashGridFragment(
                    dataType = DataType.SCENE,
                    objectFilter = SceneFilterType(studios = studios),
                )
            } else if (position == 1) {
                StashGridFragment(
                    dataType = DataType.GALLERY,
                    objectFilter = GalleryFilterType(studios = studios),
                )
            } else if (position == 2) {
                StashGridFragment(
                    dataType = DataType.IMAGE,
                    objectFilter = ImageFilterType(studios = studios),
                ).withImageGridClickListener()
            } else if (position == 3) {
                StashGridFragment(
                    dataType = DataType.PERFORMER,
                    objectFilter = PerformerFilterType(studios = studios),
                )
            } else if (position == 4) {
                StashGridFragment(
                    dataType = DataType.GROUP,
                    objectFilter = GroupFilterType(studios = studios),
                )
            } else if (position == 5) {
                StashGridFragment(
                    FilterArgs(
                        DataType.TAG,
                        override = DataSupplierOverride.StudioTags(studioId),
                    ),
                )
            } else if (position == 6) {
                StashGridFragment(
                    dataType = DataType.STUDIO,
                    objectFilter =
                        StudioFilterType(
                            parents =
                                Optional.present(
                                    MultiCriterionInput(
                                        value = Optional.present(listOf(studioId)),
                                        modifier = CriterionModifier.INCLUDES,
                                    ),
                                ),
                        ),
                )
            } else {
                throw IllegalStateException()
            }
        }
    }
}<|MERGE_RESOLUTION|>--- conflicted
+++ resolved
@@ -29,17 +29,9 @@
                 StashFragmentPagerAdapter.PagerEntry(DataType.GALLERY),
                 StashFragmentPagerAdapter.PagerEntry(DataType.IMAGE),
                 StashFragmentPagerAdapter.PagerEntry(DataType.PERFORMER),
-<<<<<<< HEAD
                 StashFragmentPagerAdapter.PagerEntry(DataType.GROUP),
                 StashFragmentPagerAdapter.PagerEntry(DataType.TAG),
-                StashFragmentPagerAdapter.PagerEntry(
-                    getString(R.string.stashapp_subsidiary_studios),
-                    DataType.STUDIO,
-                ),
-=======
-                StashFragmentPagerAdapter.PagerEntry(DataType.MOVIE),
                 StashFragmentPagerAdapter.PagerEntry(getString(R.string.stashapp_subsidiary_studios)),
->>>>>>> 8288248e
             )
         return StudioPagerAdapter(tabTitles, studioId.toString(), fm)
     }
