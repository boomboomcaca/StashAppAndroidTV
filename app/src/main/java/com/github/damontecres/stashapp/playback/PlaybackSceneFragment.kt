package com.github.damontecres.stashapp.playback

import android.app.Activity
import android.content.Intent
import android.os.Bundle
import android.util.Log
import android.view.View
import androidx.annotation.OptIn
import androidx.media3.common.C
import androidx.media3.common.Player
import androidx.media3.common.util.UnstableApi
import androidx.media3.exoplayer.ExoPlayer
import androidx.preference.PreferenceManager
import com.github.damontecres.stashapp.R
import com.github.damontecres.stashapp.SceneDetailsFragment
import com.github.damontecres.stashapp.SearchForFragment
import com.github.damontecres.stashapp.StashExoPlayer
import com.github.damontecres.stashapp.data.DataType
import com.github.damontecres.stashapp.data.Scene

@OptIn(UnstableApi::class)
class PlaybackSceneFragment() : PlaybackFragment() {
    constructor(scene: Scene) : this() {
        this.scene = scene
    }

    private lateinit var scene: Scene

    override val previewsEnabled: Boolean
        get() = true
    override val optionsButtonOptions: OptionsButtonOptions
        get() = OptionsButtonOptions(DataType.SCENE, false)

    @OptIn(UnstableApi::class)
    override fun initializePlayer(): ExoPlayer {
        val position =
            if (playbackPosition >= 0) {
                playbackPosition
            } else {
                requireActivity().intent.getLongExtra(SceneDetailsFragment.POSITION_ARG, -1)
            }
        val forceTranscode =
            requireActivity().intent.getBooleanExtra(
                SceneDetailsFragment.FORCE_TRANSCODE,
                false,
            )
        val forceDirectPlay =
            requireActivity().intent.getBooleanExtra(
                SceneDetailsFragment.FORCE_DIRECT_PLAY,
                false,
            )
        val streamDecision =
            getStreamDecision(requireContext(), scene, forceTranscode, forceDirectPlay)
        updateDebugInfo(streamDecision, scene)
        return StashExoPlayer.getInstance(requireContext())
            .also { exoPlayer ->
                maybeAddActivityTracking(exoPlayer)
            }.also { exoPlayer ->
                val finishedBehavior =
                    PreferenceManager.getDefaultSharedPreferences(requireContext())
                        .getString(
                            "playbackFinishedBehavior",
                            getString(R.string.playback_finished_do_nothing),
                        )
                when (finishedBehavior) {
                    getString(R.string.playback_finished_repeat) -> {
                        StashExoPlayer.addListener(
                            object :
                                Player.Listener {
                                override fun onAvailableCommandsChanged(availableCommands: Player.Commands) {
                                    if (Player.COMMAND_SET_REPEAT_MODE in availableCommands) {
                                        Log.v(
                                            TAG,
                                            "Listener setting repeatMode to REPEAT_MODE_ONE",
                                        )
                                        exoPlayer.repeatMode = Player.REPEAT_MODE_ONE
                                        exoPlayer.removeListener(this)
                                    }
                                }
                            },
                        )
                    }

                    getString(R.string.playback_finished_return) ->
                        StashExoPlayer.addListener(
                            object :
                                Player.Listener {
                                override fun onPlaybackStateChanged(playbackState: Int) {
                                    if (playbackState == Player.STATE_ENDED) {
                                        Log.v(TAG, "Finishing activity")
                                        val result = Intent()
                                        result.putExtra(
                                            SearchForFragment.ID_KEY,
                                            -1L,
                                        )
                                        result.putExtra(
                                            SceneDetailsFragment.POSITION_RESULT_ARG,
                                            0L,
                                        )
                                        requireActivity().setResult(Activity.RESULT_OK, result)
                                        requireActivity().finish()
                                    }
                                }
                            },
                        )

                    getString(R.string.playback_finished_do_nothing) -> {
                        StashExoPlayer.addListener(
                            object :
                                Player.Listener {
                                override fun onPlaybackStateChanged(playbackState: Int) {
                                    if (playbackState == Player.STATE_ENDED) {
                                        videoView.showController()
                                    }
                                }
                            },
                        )
                    }

                    else -> Log.w(TAG, "Unknown playbackFinishedBehavior: $finishedBehavior")
                }
            }.also { exoPlayer ->
<<<<<<< HEAD
                applyEffects(exoPlayer)
                if (scene.streams.isNotEmpty()) {
                    exoPlayer.setMediaItem(
                        buildMediaItem(requireContext(), streamDecision, scene),
                        if (position > 0) position else C.TIME_UNSET,
                    )
=======
                maybeSetupVideoEffects(exoPlayer)
                exoPlayer.setMediaItem(
                    buildMediaItem(requireContext(), streamDecision, scene),
                    if (position > 0) position else C.TIME_UNSET,
                )
>>>>>>> ee6b638b

                    Log.v(TAG, "Preparing playback")
                    exoPlayer.prepare()
                    // Unless the video was paused before called the result launcher, play immediately
                    exoPlayer.playWhenReady = wasPlayingBeforeResultLauncher ?: true
                    exoPlayer.volume = 1f
                    if (videoView.controllerShowTimeoutMs > 0) {
                        videoView.hideController()
                    }
                } else {
                    videoView.useController = false
                    Toast.makeText(
                        requireContext(),
                        "This scene has no video files to play",
                        Toast.LENGTH_LONG,
                    ).show()
                }
            }
    }

    @OptIn(UnstableApi::class)
    override fun onViewCreated(
        view: View,
        savedInstanceState: Bundle?,
    ) {
        super.onViewCreated(view, savedInstanceState)

        currentScene = scene

        val position = requireActivity().intent.getLongExtra(SceneDetailsFragment.POSITION_ARG, -1)
        Log.d(TAG, "scene=${scene.id}, ${SceneDetailsFragment.POSITION_ARG}=$position")
    }

    companion object {
        const val TAG = "PlaybackSceneFragment"
    }
}<|MERGE_RESOLUTION|>--- conflicted
+++ resolved
@@ -5,6 +5,7 @@
 import android.os.Bundle
 import android.util.Log
 import android.view.View
+import android.widget.Toast
 import androidx.annotation.OptIn
 import androidx.media3.common.C
 import androidx.media3.common.Player
@@ -120,20 +121,12 @@
                     else -> Log.w(TAG, "Unknown playbackFinishedBehavior: $finishedBehavior")
                 }
             }.also { exoPlayer ->
-<<<<<<< HEAD
-                applyEffects(exoPlayer)
                 if (scene.streams.isNotEmpty()) {
+                    maybeSetupVideoEffects(exoPlayer)
                     exoPlayer.setMediaItem(
                         buildMediaItem(requireContext(), streamDecision, scene),
                         if (position > 0) position else C.TIME_UNSET,
                     )
-=======
-                maybeSetupVideoEffects(exoPlayer)
-                exoPlayer.setMediaItem(
-                    buildMediaItem(requireContext(), streamDecision, scene),
-                    if (position > 0) position else C.TIME_UNSET,
-                )
->>>>>>> ee6b638b
 
                     Log.v(TAG, "Preparing playback")
                     exoPlayer.prepare()
