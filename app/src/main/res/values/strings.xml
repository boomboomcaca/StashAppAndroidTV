--- conflicted
+++ resolved
@@ -84,15 +84,12 @@
     <string name="more_like_this_scene">More like this scene</string>
     <string name="more">More</string>
     <string name="id">ID</string>
-<<<<<<< HEAD
-    <string name="play_direct">Play direct</string>
-    <string name="play_transcoding">Play with transcoding</string>
-=======
     <string name="selected" tools:override="true">Selected</string>
     <string name="codec">Codec</string>
     <string name="supported">Supported</string>
     <string name="labels">Labels</string>
     <string name="stream_details">Stream Details</string>
->>>>>>> f04c0310
+    <string name="play_direct">Play direct</string>
+    <string name="play_transcoding">Play with transcoding</string>
 
 </resources>