<PreferenceScreen xmlns:app="http://schemas.android.com/apk/res-auto"
    xmlns:android="http://schemas.android.com/apk/res/android">

    <PreferenceCategory app:title="@string/pref_stash_server_header">

        <EditTextPreference
            app:key="stashUrl"
            app:title="@string/pref_stash_server_url"
            app:useSimpleSummaryProvider="true" />

        <EditTextPreference
            app:key="stashApiKey"
            app:title="@string/stashapp_config_general_auth_api_key"
            app:useSimpleSummaryProvider="false" />

        <Preference
            app:key="testStashServer"
            app:title="Test Connection"
            app:summary="Test connecting to Stash using the above settings" />
<<<<<<< HEAD
=======

        <ListPreference
            app:key="chooseStashServer"
            app:title="Switch servers"
            app:summary="Switch to another Stash server" />

        <Preference
            app:key="newStashServer"
            app:title="Add a Stash Server"
            app:summary="" />

        <ListPreference
            app:key="deleteStashServer"
            app:title="Remove a Stash Server"
            app:summary="" />
>>>>>>> 38d0f6b3

    </PreferenceCategory>

    <PreferenceCategory app:title="Search">
        <SeekBarPreference
            app:key="maxSearchResults"
            app:title="Maximum number of search results"
            app:seekBarIncrement="1"
            app:showSeekBarValue="true"
            android:min="1"
            android:max="100"
            app:defaultValue="25" />
        <SeekBarPreference
            app:key="searchDelay"
            app:title="Wait for searching (ms)"
            app:seekBarIncrement="50"
            app:showSeekBarValue="true"
            android:min="50"
            android:max="2000"
            app:defaultValue="500" />
    </PreferenceCategory>

    <PreferenceCategory app:title="Interface">
        <EditTextPreference
            app:key="@string/pref_key_pin_code"
            app:title="Protect with PIN Code"
            android:inputType="number" />
        <SwitchPreference
            app:key="@string/pref_key_pin_code_auto"
            app:title="Auto submit PIN"
            app:summary="Submit PIN automatically when typed"
            app:defaultValue="false" />

        <SeekBarPreference
            app:key="numberOfColumns"
            app:title="Number of Columns"
            app:seekBarIncrement="1"
            app:showSeekBarValue="true"
            android:min="1"
            android:max="12"
            app:defaultValue="5" />
    </PreferenceCategory>

    <PreferenceCategory app:title="Playback">
        <SeekBarPreference
            app:key="skip_forward_time"
            app:title="Skip forward (seconds)"
            app:seekBarIncrement="5"
            app:showSeekBarValue="true"
            android:min="5"
            android:max="300"
            app:defaultValue="30" />
        <SeekBarPreference
            app:key="skip_back_time"
            app:title="Skip back (seconds)"
            app:seekBarIncrement="5"
            app:showSeekBarValue="true"
            android:min="5"
            android:max="300"
            app:defaultValue="10" />
<<<<<<< HEAD
=======
        <ListPreference
            app:key="stream_choice"
            app:title="Stream Choice"
            app:summary="Which stream type to use when direct is unavailable"
            app:defaultValue="HLS"
            app:entries="@array/stream_options"
            app:entryValues="@array/stream_options" />
        <SwitchPreference
            app:key="playerChoice"
            app:title="Which player to use for playback"
            app:defaultValue="true" />
        <SeekBarPreference
            app:key="controllerShowTimeoutMs"
            app:title="Hide controls after (milliseconds)"
            app:seekBarIncrement="100"
            app:showSeekBarValue="true"
            android:min="0"
            android:max="15000"
            app:defaultValue="5000" />
    </PreferenceCategory>

    <PreferenceCategory app:title="@string/stashapp_config_tasks_job_queue">
        <Preference
            app:key="triggerScan"
            app:title="Trigger Default Library Scan"
            app:summary="@string/stashapp_config_tasks_scan_for_content_desc" />

        <Preference
            app:key="triggerGenerate"
            app:title="Trigger Default Generate"
            app:summary="@string/stashapp_config_tasks_generate_desc" />
>>>>>>> 38d0f6b3
    </PreferenceCategory>

    <PreferenceCategory app:title="About">
        <Preference
            app:key="versionName"
            app:title="Version"
            app:summary="" />
        <Preference
            app:key="versionCode"
            app:title="Version Code"
            app:summary="" />
    </PreferenceCategory>

</PreferenceScreen><|MERGE_RESOLUTION|>--- conflicted
+++ resolved
@@ -17,8 +17,6 @@
             app:key="testStashServer"
             app:title="Test Connection"
             app:summary="Test connecting to Stash using the above settings" />
-<<<<<<< HEAD
-=======
 
         <ListPreference
             app:key="chooseStashServer"
@@ -34,7 +32,7 @@
             app:key="deleteStashServer"
             app:title="Remove a Stash Server"
             app:summary="" />
->>>>>>> 38d0f6b3
+        >>>>>>> main
 
     </PreferenceCategory>
 
@@ -95,8 +93,6 @@
             android:min="5"
             android:max="300"
             app:defaultValue="10" />
-<<<<<<< HEAD
-=======
         <ListPreference
             app:key="stream_choice"
             app:title="Stream Choice"
@@ -128,7 +124,6 @@
             app:key="triggerGenerate"
             app:title="Trigger Default Generate"
             app:summary="@string/stashapp_config_tasks_generate_desc" />
->>>>>>> 38d0f6b3
     </PreferenceCategory>
 
     <PreferenceCategory app:title="About">
