package com.github.damontecres.apollo.compiler

import com.apollographql.apollo.annotations.ApolloExperimental
import com.apollographql.apollo.compiler.ApolloCompilerPlugin
import com.apollographql.apollo.compiler.ApolloCompilerPluginEnvironment
import com.apollographql.apollo.compiler.ApolloCompilerRegistry
import com.apollographql.apollo.compiler.Transform
import com.apollographql.apollo.compiler.codegen.kotlin.KotlinOutput
import com.squareup.kotlinpoet.AnnotationSpec
import com.squareup.kotlinpoet.ClassName
import com.squareup.kotlinpoet.FileSpec
import com.squareup.kotlinpoet.KModifier
import com.squareup.kotlinpoet.ParameterizedTypeName
import com.squareup.kotlinpoet.TypeSpec
import kotlinx.serialization.Contextual
import kotlinx.serialization.Serializable

/**
 * An [ApolloCompilerPlugin] to add some extra annotations and interfaces to the classes generated from the graphql schema
 */
class StashApolloCompilerPlugin : ApolloCompilerPlugin {
    @OptIn(ApolloExperimental::class)
    override fun beforeCompilationStep(
        environment: ApolloCompilerPluginEnvironment,
        registry: ApolloCompilerRegistry,
    ) {
        val packageName = "com.github.damontecres.stashapp"
        registry.registerKotlinOutputTransform(
            packageName,
            transform =
                object : Transform<KotlinOutput> {
                    override fun transform(input: KotlinOutput): KotlinOutput {
                        val stashDataInterface = ClassName("$packageName.api.fragment", "StashData")
                        val stashFilterInterface =
                            ClassName("$packageName.api.type", "StashDataFilter")
                        val stashFilterFileSpec =
                            FileSpec
                                .builder(stashFilterInterface)
                                .addType(
                                    TypeSpec
                                        .interfaceBuilder(stashFilterInterface)
                                        .addModifiers(KModifier.SEALED)
                                        .addAnnotation(Serializable::class)
                                        .build(),
                                ).build()

                        val newFileSpecs =
                            input.fileSpecs.map { file ->
<<<<<<< HEAD
                                if (file.name.endsWith("FilterType") ||
                                    file.name.endsWith("CriterionInput") ||
                                    file.name.endsWith("FilterInput")
=======
                                if (
                                    (
                                        file.name.endsWith("FilterType") &&
                                            file.name !in
                                            setOf(
                                                "FindFilterType",
                                                "SavedFindFilterType",
                                            )
                                    ) ||
                                    file.name.endsWith("CriterionInput")
>>>>>>> 41d72926
                                ) {
                                    // Modify filter or filter input types
                                    handleFilterInput(file, stashFilterInterface)
                                } else if (file.name.endsWith("Data")) {
                                    // Modify data types
                                    // Note that fragments for data types by convention are suffixed with "Data"
                                    handleData(file, stashDataInterface)
                                } else {
                                    file
                                }
                            }
                        return KotlinOutput(
                            newFileSpecs + stashFilterFileSpec,
                            input.codegenMetadata,
                        )
                    }
                },
        )
    }

    private fun handleFilterInput(
        file: FileSpec,
        stashFilterInterface: ClassName,
    ): FileSpec {
        val builder = file.toBuilder()
        builder.members.replaceAll { member ->
            if (member is TypeSpec) {
                // Check if this type contains Any? fields (which can't be serialized at compile time)
                val hasAnyField = member.propertySpecs.any { prop ->
                    prop.type.toString().contains("Optional<kotlin.Any?>") || 
                    prop.type.toString().contains("Optional<Any?>")
                }
                
                // Skip adding @Serializable for types with Any? fields
                if (hasAnyField) {
                    return@replaceAll member
                }
                
                // Mark as Serializable
                val annotation =
                    if (member.name == "CustomFieldCriterionInput") {
                        AnnotationSpec
                            .builder(Serializable::class)
                            .addMember("with = com.github.damontecres.stashapp.util.CustomFieldCriterionInputSerializer::class")
                            .build()
                    } else {
                        AnnotationSpec.builder(Serializable::class).build()
                    }
                val typeBuilder =
                    member
                        .toBuilder()
                        .addAnnotation(annotation)
                if (member.name != "CustomFieldCriterionInput") {
                    typeBuilder.propertySpecs.replaceAll { prop ->
                        var updatedProp = prop
                        // Check if property type is Optional
                        if (prop.type is ParameterizedTypeName &&
                            (prop.type as ParameterizedTypeName).rawType.canonicalName == "com.apollographql.apollo.api.Optional"
                        ) {
                            val typeArgs = (prop.type as ParameterizedTypeName).typeArguments
                            val isAnyType = typeArgs.isNotEmpty() && 
                                (typeArgs[0].toString() == "kotlin.Any?" || typeArgs[0].toString() == "Any?")
                            
                            // For all Optional types, add Contextual annotation
                            // The SerializersModule will handle Optional<Any?> specially
                            updatedProp = prop
                                .toBuilder()
                                .addAnnotation(Contextual::class)
                                .build()
                        } else if (prop.type.toString() == "kotlin.Any?" || prop.type.toString() == "Any?") {
                            // If the property type is directly Any?, add @Contextual
                            updatedProp = prop
                                .toBuilder()
                                .addAnnotation(Contextual::class)
                                .build()
                        }
                        updatedProp
                    }
                }

                // If the type is a filter, add the interface (but not for FindFilterType and SavedFindFilterType)
                if (member.name!!.endsWith("FilterType") &&
                    member.name !in setOf("FindFilterType", "SavedFindFilterType")
                ) {
                    typeBuilder.addSuperinterface(stashFilterInterface)
                }

                typeBuilder.build()
            } else {
                member
            }
        }
        return builder.build()
    }

    private fun handleData(
        file: FileSpec,
        stashDataInterface: ClassName,
    ): FileSpec {
        val builder = file.toBuilder()
        builder.members.replaceAll { member ->
            if (member is TypeSpec && member.propertySpecs.find { it.name == "id" } != null) {
                // Mark the type with the data interface
                val memberBuilder =
                    member
                        .toBuilder()
                        .addSuperinterface(stashDataInterface)
                memberBuilder.propertySpecs.replaceAll {
                    if (it.name == "id") {
                        // If the property is named id, need to add override due to the super interface
                        it
                            .toBuilder()
                            .addModifiers(KModifier.OVERRIDE)
                            .build()
                    } else {
                        it
                    }
                }
                memberBuilder.build()
            } else {
                member
            }
        }

        return builder.build()
    }
}<|MERGE_RESOLUTION|>--- conflicted
+++ resolved
@@ -46,11 +46,6 @@
 
                         val newFileSpecs =
                             input.fileSpecs.map { file ->
-<<<<<<< HEAD
-                                if (file.name.endsWith("FilterType") ||
-                                    file.name.endsWith("CriterionInput") ||
-                                    file.name.endsWith("FilterInput")
-=======
                                 if (
                                     (
                                         file.name.endsWith("FilterType") &&
@@ -61,7 +56,6 @@
                                             )
                                     ) ||
                                     file.name.endsWith("CriterionInput")
->>>>>>> 41d72926
                                 ) {
                                     // Modify filter or filter input types
                                     handleFilterInput(file, stashFilterInterface)
@@ -89,17 +83,6 @@
         val builder = file.toBuilder()
         builder.members.replaceAll { member ->
             if (member is TypeSpec) {
-                // Check if this type contains Any? fields (which can't be serialized at compile time)
-                val hasAnyField = member.propertySpecs.any { prop ->
-                    prop.type.toString().contains("Optional<kotlin.Any?>") || 
-                    prop.type.toString().contains("Optional<Any?>")
-                }
-                
-                // Skip adding @Serializable for types with Any? fields
-                if (hasAnyField) {
-                    return@replaceAll member
-                }
-                
                 // Mark as Serializable
                 val annotation =
                     if (member.name == "CustomFieldCriterionInput") {
@@ -116,36 +99,23 @@
                         .addAnnotation(annotation)
                 if (member.name != "CustomFieldCriterionInput") {
                     typeBuilder.propertySpecs.replaceAll { prop ->
-                        var updatedProp = prop
-                        // Check if property type is Optional
                         if (prop.type is ParameterizedTypeName &&
                             (prop.type as ParameterizedTypeName).rawType.canonicalName == "com.apollographql.apollo.api.Optional"
                         ) {
-                            val typeArgs = (prop.type as ParameterizedTypeName).typeArguments
-                            val isAnyType = typeArgs.isNotEmpty() && 
-                                (typeArgs[0].toString() == "kotlin.Any?" || typeArgs[0].toString() == "Any?")
-                            
-                            // For all Optional types, add Contextual annotation
-                            // The SerializersModule will handle Optional<Any?> specially
-                            updatedProp = prop
+                            // If the property is an Optional (basically all of them), then add a Contextual annotation
+                            // This allows for runtime serialization, because the app defines a serializer for this class
+                            prop
                                 .toBuilder()
                                 .addAnnotation(Contextual::class)
                                 .build()
-                        } else if (prop.type.toString() == "kotlin.Any?" || prop.type.toString() == "Any?") {
-                            // If the property type is directly Any?, add @Contextual
-                            updatedProp = prop
-                                .toBuilder()
-                                .addAnnotation(Contextual::class)
-                                .build()
+                        } else {
+                            prop
                         }
-                        updatedProp
                     }
                 }
 
-                // If the type is a filter, add the interface (but not for FindFilterType and SavedFindFilterType)
-                if (member.name!!.endsWith("FilterType") &&
-                    member.name !in setOf("FindFilterType", "SavedFindFilterType")
-                ) {
+                // If the type is a filter, add the interface
+                if (member.name!!.endsWith("FilterType")) {
                     typeBuilder.addSuperinterface(stashFilterInterface)
                 }
 
