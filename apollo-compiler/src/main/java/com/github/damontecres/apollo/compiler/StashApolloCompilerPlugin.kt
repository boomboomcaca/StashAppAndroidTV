package com.github.damontecres.apollo.compiler

import com.apollographql.apollo.compiler.ApolloCompilerPlugin
import com.apollographql.apollo.compiler.Transform
import com.apollographql.apollo.compiler.codegen.kotlin.KotlinOutput
import com.squareup.kotlinpoet.ClassName
import com.squareup.kotlinpoet.DelicateKotlinPoetApi
import com.squareup.kotlinpoet.FileSpec
import com.squareup.kotlinpoet.KModifier
import com.squareup.kotlinpoet.ParameterizedTypeName
import com.squareup.kotlinpoet.TypeSpec
import kotlinx.serialization.Contextual
import kotlinx.serialization.Serializable

/**
 * An [ApolloCompilerPlugin] to add some extra annotations and interfaces to the classes generated from the graphql schema
 */
class StashApolloCompilerPlugin : ApolloCompilerPlugin {
    override fun kotlinOutputTransform(): Transform<KotlinOutput> {
        return object : Transform<KotlinOutput> {
            override fun transform(input: KotlinOutput): KotlinOutput {
<<<<<<< HEAD
                val packageName = "com.github.damontecres.stashapp"
                val stashDataInterface = ClassName("$packageName.data", "StashData")
                val stashFilterInterface = ClassName("$packageName.api.type", "StashDataFilter")
=======
                val packageName = "com.github.damontecres.stashapp.api"

                // Create an interface for "data" types (Performer, Scene, etc)
                // It has an id property and is sealed which allows for Serializable
                val stashDataInterface = ClassName("$packageName.fragment", "StashData")
                val stashDataFileSpec =
                    FileSpec.builder(stashDataInterface)
                        .addType(
                            TypeSpec.interfaceBuilder(stashDataInterface)
                                .addProperty("id", String::class)
                                .addModifiers(KModifier.SEALED)
                                .addAnnotation(Serializable::class)
                                .build(),
                        )
                        .build()

                // Create an interface for "filter" types (PerformerFilterType, etc)
                // It is sealed which allows for Serializable
                val stashFilterInterface = ClassName("$packageName.type", "StashDataFilter")
>>>>>>> 8288248e
                val stashFilterFileSpec =
                    FileSpec.builder(stashFilterInterface)
                        .addType(
                            TypeSpec.interfaceBuilder(stashFilterInterface)
                                .addModifiers(KModifier.SEALED)
                                .addAnnotation(Serializable::class)
                                .build(),
                        )
                        .build()

                val newFileSpecs =
                    input.fileSpecs.map { file ->
                        if (file.name.endsWith("FilterType") || file.name.endsWith("CriterionInput")) {
                            // Modify filter or filter input types
                            handleFilterInput(file, stashFilterInterface)
                        } else if (file.name.endsWith("Data")) {
                            // Modify data types
                            // Note that fragments for data types by convention are suffixed with "Data"
                            handleData(file, stashDataInterface)
                        } else {
                            file
                        }
                    }
                return KotlinOutput(
                    newFileSpecs + stashFilterFileSpec,
                    input.codegenMetadata,
                )
            }
        }
    }

    @OptIn(DelicateKotlinPoetApi::class)
    private fun handleFilterInput(
        file: FileSpec,
        stashFilterInterface: ClassName,
    ): FileSpec {
        val builder = file.toBuilder()
        builder.members.replaceAll { member ->
            if (member is TypeSpec) {
                // Mark as Serializable
                val typeBuilder =
                    member.toBuilder()
                        .addAnnotation(Serializable::class.java)
                typeBuilder.propertySpecs.replaceAll { prop ->
                    if (prop.type is ParameterizedTypeName &&
                        (prop.type as ParameterizedTypeName).rawType.canonicalName == "com.apollographql.apollo.api.Optional"
                    ) {
                        // If the property is an Optional (basically all of them), then add a Contextual annotation
                        // This allows for runtime serialization, because the app defines a serializer for this class
                        prop.toBuilder()
                            .addAnnotation(Contextual::class)
                            .build()
                    } else {
                        prop
                    }
                }

                // If the type is a filter, add the interface
                if (member.name!!.endsWith("FilterType")) {
                    typeBuilder.addSuperinterface(stashFilterInterface)
                }

                typeBuilder.build()
            } else {
                member
            }
        }
        return builder.build()
    }

    private fun handleData(
        file: FileSpec,
        stashDataInterface: ClassName,
    ): FileSpec {
        val builder = file.toBuilder()
        builder.members.replaceAll { member ->
            if (member is TypeSpec && member.propertySpecs.find { it.name == "id" } != null) {
                // Mark the type with the data interface
                val memberBuilder =
                    member.toBuilder()
                        .addSuperinterface(stashDataInterface)
                memberBuilder.propertySpecs.replaceAll {
                    if (it.name == "id") {
                        // If the property is named id, need to add override due to the super interface
                        it.toBuilder()
                            .addModifiers(KModifier.OVERRIDE)
                            .build()
                    } else {
                        it
                    }
                }
                memberBuilder.build()
            } else {
                member
            }
        }

        return builder.build()
    }
}<|MERGE_RESOLUTION|>--- conflicted
+++ resolved
@@ -19,31 +19,9 @@
     override fun kotlinOutputTransform(): Transform<KotlinOutput> {
         return object : Transform<KotlinOutput> {
             override fun transform(input: KotlinOutput): KotlinOutput {
-<<<<<<< HEAD
                 val packageName = "com.github.damontecres.stashapp"
                 val stashDataInterface = ClassName("$packageName.data", "StashData")
                 val stashFilterInterface = ClassName("$packageName.api.type", "StashDataFilter")
-=======
-                val packageName = "com.github.damontecres.stashapp.api"
-
-                // Create an interface for "data" types (Performer, Scene, etc)
-                // It has an id property and is sealed which allows for Serializable
-                val stashDataInterface = ClassName("$packageName.fragment", "StashData")
-                val stashDataFileSpec =
-                    FileSpec.builder(stashDataInterface)
-                        .addType(
-                            TypeSpec.interfaceBuilder(stashDataInterface)
-                                .addProperty("id", String::class)
-                                .addModifiers(KModifier.SEALED)
-                                .addAnnotation(Serializable::class)
-                                .build(),
-                        )
-                        .build()
-
-                // Create an interface for "filter" types (PerformerFilterType, etc)
-                // It is sealed which allows for Serializable
-                val stashFilterInterface = ClassName("$packageName.type", "StashDataFilter")
->>>>>>> 8288248e
                 val stashFilterFileSpec =
                     FileSpec.builder(stashFilterInterface)
                         .addType(
