--- conflicted
+++ resolved
@@ -16,33 +16,6 @@
         with:
           fetch-depth: 0 # Need the tags to build
           submodules: true # Need the submodules to build
-<<<<<<< HEAD
-      - name: Setup Python
-        uses: actions/setup-python@v5
-      - name: Setup JDK
-        uses: actions/setup-java@v4
-        with:
-          distribution: zulu
-          java-version: '17'
-          cache: 'gradle'
-      - name: Build app
-        run: ./gradlew assembleRelease
-      - name: Sign APK
-        uses: r0adkll/sign-android-release@v1
-        id: sign_app
-        with:
-          releaseDirectory: app/build/outputs/apk/release
-          signingKeyBase64: ${{ secrets.SIGNING_KEY }}
-          alias: ${{ secrets.KEY_ALIAS }}
-          keyStorePassword: ${{ secrets.KEY_STORE_PASSWORD }}
-          keyPassword: ${{ secrets.KEY_PASSWORD }}
-        env:
-          BUILD_TOOLS_VERSION: "34.0.5"
-      - name: Copy signed APK to generic name
-        run: |
-          cp ${{ steps.sign_app.outputs.signedReleaseFile }} StashAppAndroidTV.apk
-=======
->>>>>>> aff74adb
       - name: Create GitHub release
         uses: ncipollo/release-action@v1
         with:
