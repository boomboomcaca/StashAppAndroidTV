[versions]
acra = "5.11.3"
activity-compose = "1.10.1"
androidsvg-aar = "1.4"
android-application = "8.7.3"
apollo = "4.1.1"
androidx-media3 = "1.6.0-rc01"
androidx-test = "1.6.1"
androidx-test-runner = "1.6.2"
androidx-test-ext-junit = "1.2.1"
androidx-test-ext-truth = "1.6.0"
auto-service = "1.1.1"
coil-compose = "3.0.4"
compose-bom = "2025.03.00"
compose-runtime = "1.7.8"
constraintlayout = "2.2.1"
markwon-core = "4.6.2"
core-ktx = "1.15.0"
glide = "4.16.0"
glide-compose = "1.0.0-beta01"
junit = "4.13.2"
kotlin = "2.1.10"
kotlinx-coroutines-android = "1.10.1"
kotlinx-serialization = "1.7.2"
ksp = "2.1.10-1.0.30"
leanback = "1.1.0-rc02"
leanback-preference = "1.1.0-rc01"
leanback-tab = "1.1.0-beta01"
lifecycle-process = "2.8.7"
lifecycle-viewmodel-compose = "2.8.7"
material = "1.12.0"
material3-android = "1.3.1"
mockito-core = "5.9.0"
mockito-kotlin = "5.2.1"
navigation-reimagined = "1.5.0"
parcelable-core = "0.9.0"
preference-ktx-version = "1.2.1"
previewseekbar = "3.1.1"
previewseekbar-media3 = "1.1.1.0"
room = "2.6.1"
swiperefreshlayout = "1.1.0"
tv-foundation = "1.0.0-alpha12"
tv-material = "1.0.0"
zoomlayout = "1.9.0"

[libraries]
acra-dialog = { module = "ch.acra:acra-dialog", version.ref = "acra" }
acra-http = { module = "ch.acra:acra-http", version.ref = "acra" }
acra-limiter = { module = "ch.acra:acra-limiter", version.ref = "acra" }
androidsvg-aar = { module = "com.caverock:androidsvg-aar", version.ref = "androidsvg-aar" }
androidx-constraintlayout = { module = "androidx.constraintlayout:constraintlayout", version.ref = "constraintlayout" }
androidx-core-ktx = { module = "androidx.core:core-ktx", version.ref = "core-ktx" }
androidx-lifecycle-process = { module = "androidx.lifecycle:lifecycle-process", version.ref = "lifecycle-process" }
androidx-lifecycle-runtime-ktx = { module = "androidx.lifecycle:lifecycle-runtime-ktx", version.ref = "lifecycle-process" }
androidx-swiperefreshlayout = { module = "androidx.swiperefreshlayout:swiperefreshlayout", version.ref = "swiperefreshlayout" }
androidx-test-ext-junit = { module = "androidx.test.ext:junit", version.ref = "androidx-test-ext-junit" }
androidx-test-core = { module = "androidx.test:core", version.ref = "androidx-test" }
androidx-test-core-ktx = { module = "androidx.test:core-ktx", version.ref = "androidx-test" }
androidx-test-ext-junit-ktx = { module = "androidx.test.ext:junit-ktx", version.ref = "androidx-test-ext-junit" }
androidx-test-runner = { module = "androidx.test:runner", version.ref = "androidx-test-runner" }
androidx-test-rules = { module = "androidx.test:rules", version.ref = "androidx-test" }
androidx-test-ext-truth = { module = "androidx.test.ext:truth", version.ref = "androidx-test-ext-truth" }

androidx-leanback = { module = "androidx.leanback:leanback", version.ref = "leanback" }
androidx-leanback-preference = { module = "androidx.leanback:leanback-preference", version.ref = "leanback-preference" }
androidx-leanback-tab = { module = "androidx.leanback:leanback-tab", version.ref = "leanback-tab" }
androidx-media3-effect = { module = "androidx.media3:media3-effect", version.ref = "androidx-media3" }
androidx-media3-datasource-okhttp = { module = "androidx.media3:media3-datasource-okhttp", version.ref = "androidx-media3" }
androidx-media3-exoplayer = { module = "androidx.media3:media3-exoplayer", version.ref = "androidx-media3" }
androidx-media3-exoplayer-dash = { module = "androidx.media3:media3-exoplayer-dash", version.ref = "androidx-media3" }
androidx-media3-exoplayer-hls = { module = "androidx.media3:media3-exoplayer-hls", version.ref = "androidx-media3" }
androidx-media3-transformer = { module = "androidx.media3:media3-transformer", version.ref = "androidx-media3" }
androidx-media3-ui = { module = "androidx.media3:media3-ui", version.ref = "androidx-media3" }
androidx-room-ktx = { module = "androidx.room:room-ktx", version.ref = "room" }
androidx-room-compiler = { module = "androidx.room:room-compiler", version.ref = "room" }
androidx-room-runtime = { module = "androidx.room:room-runtime", version.ref = "room" }
androidx-room-testing = { module = "androidx.room:room-testing", version.ref = "room" }
apollo-compiler = { module = "com.apollographql.apollo:apollo-compiler", version.ref = "apollo" }
apollo-runtime = { module = "com.apollographql.apollo:apollo-runtime", version.ref = "apollo" }
auto-service = { module = "com.google.auto.service:auto-service", version.ref = "auto-service" }
auto-service-annotations = { module = "com.google.auto.service:auto-service-annotations", version.ref = "auto-service" }
<<<<<<< HEAD
coil-compose = { module = "io.coil-kt.coil3:coil-compose", version.ref = "coil-compose" }
coil-gif = { module = "io.coil-kt.coil3:coil-gif", version.ref = "coil-compose" }
coil-network-okhttp = { module = "io.coil-kt.coil3:coil-network-okhttp", version.ref = "coil-compose" }
coil-svg = { module = "io.coil-kt.coil3:coil-svg", version.ref = "coil-compose" }
core = { module = "io.noties.markwon:core", version.ref = "core" }
=======
markwon-core = { module = "io.noties.markwon:core", version.ref = "markwon-core" }
>>>>>>> 36bddda4
glide = { module = "com.github.bumptech.glide:glide", version.ref = "glide" }
glide-okhttp3-integration = { module = "com.github.bumptech.glide:okhttp3-integration", version.ref = "glide" }
glide-ksp = { module = "com.github.bumptech.glide:ksp", version.ref = "glide" }
junit = { module = "junit:junit", version.ref = "junit" }
kotlinx-coroutines-android = { module = "org.jetbrains.kotlinx:kotlinx-coroutines-android", version.ref = "kotlinx-coroutines-android" }
kotlinx-serialization-core = { module = "org.jetbrains.kotlinx:kotlinx-serialization-core", version.ref = "kotlinx-serialization" }
kotlinx-serialization-json = { module = "org.jetbrains.kotlinx:kotlinx-serialization-json", version.ref = "kotlinx-serialization" }
android-material = { module = "com.google.android.material:material", version.ref = "material" }
mockito-kotlin = { module = "org.mockito.kotlin:mockito-kotlin", version.ref = "mockito-kotlin" }
mockito-core = { module = "org.mockito:mockito-core", version.ref = "mockito-core" }
parcelable-core = { module = "com.chrynan.parcelable:parcelable-core", version.ref = "parcelable-core" }
androidx-preference-ktx = { module = "androidx.preference:preference-ktx", version.ref = "preference-ktx-version" }
previewseekbar = { module = "com.github.rubensousa:previewseekbar", version.ref = "previewseekbar" }
previewseekbar-media3 = { module = "com.github.rubensousa:previewseekbar-media3", version.ref = "previewseekbar-media3" }
navigation-reimagined = { module = "dev.olshevski.navigation:reimagined", version.ref = "navigation-reimagined" }
zoomlayout = { module = "com.otaliastudios:zoomlayout", version.ref = "zoomlayout" }

androidx-activity-compose = { module = "androidx.activity:activity-compose", version.ref = "activity-compose" }
androidx-compose-bom = { module = "androidx.compose:compose-bom", version.ref = "compose-bom" }
androidx-compose-runtime = { module = "androidx.compose.runtime:runtime-android", version.ref = "compose-runtime" }
androidx-runtime-livedata = { module = "androidx.compose.runtime:runtime-livedata", version.ref = "compose-runtime" }
androidx-lifecycle-viewmodel-compose = { module = "androidx.lifecycle:lifecycle-viewmodel-compose", version.ref = "lifecycle-viewmodel-compose" }
androidx-material3-android = { module = "androidx.compose.material3:material3-android", version.ref = "material3-android" }
androidx-compose-foundation = { module = "androidx.compose.foundation:foundation", version.ref = "compose-runtime" }
androidx-compose-ui = { module = "androidx.compose.ui:ui", version.ref = "compose-runtime" }
androidx-compose-ui-tooling = { module = "androidx.compose.ui:ui-tooling-preview", version.ref = "compose-runtime" }
androidx-tv-foundation = { module = "androidx.tv:tv-foundation", version.ref = "tv-foundation" }
androidx-tv-material = { module = "androidx.tv:tv-material", version.ref = "tv-material" }
androidx-ui-tooling = { module = "androidx.compose.ui:ui-tooling" }
androidx-ui-viewbinding = { module = "androidx.compose.ui:ui-viewbinding", version.ref = "compose-runtime" }
glide-compose = { module = "com.github.bumptech.glide:compose", version.ref = "glide-compose" }

[plugins]
android-application = { id = "com.android.application", version.ref = "android-application" }
apollo = { id = "com.apollographql.apollo", version.ref = "apollo" }
compose-compiler = { id = "org.jetbrains.kotlin.plugin.compose", version.ref = "kotlin" }
kotlin-android = { id = "org.jetbrains.kotlin.android", version.ref = "kotlin" }
kotlin-jvm = { id = "org.jetbrains.kotlin.jvm", version.ref = "kotlin" }
kotlin-plugin-serialization = { id = "org.jetbrains.kotlin.plugin.serialization", version.ref = "kotlin" }
ksp = { id = "com.google.devtools.ksp", version.ref = "ksp" }
room = { id = "androidx.room", version.ref = "room" }<|MERGE_RESOLUTION|>--- conflicted
+++ resolved
@@ -79,15 +79,11 @@
 apollo-runtime = { module = "com.apollographql.apollo:apollo-runtime", version.ref = "apollo" }
 auto-service = { module = "com.google.auto.service:auto-service", version.ref = "auto-service" }
 auto-service-annotations = { module = "com.google.auto.service:auto-service-annotations", version.ref = "auto-service" }
-<<<<<<< HEAD
 coil-compose = { module = "io.coil-kt.coil3:coil-compose", version.ref = "coil-compose" }
 coil-gif = { module = "io.coil-kt.coil3:coil-gif", version.ref = "coil-compose" }
 coil-network-okhttp = { module = "io.coil-kt.coil3:coil-network-okhttp", version.ref = "coil-compose" }
 coil-svg = { module = "io.coil-kt.coil3:coil-svg", version.ref = "coil-compose" }
-core = { module = "io.noties.markwon:core", version.ref = "core" }
-=======
 markwon-core = { module = "io.noties.markwon:core", version.ref = "markwon-core" }
->>>>>>> 36bddda4
 glide = { module = "com.github.bumptech.glide:glide", version.ref = "glide" }
 glide-okhttp3-integration = { module = "com.github.bumptech.glide:okhttp3-integration", version.ref = "glide" }
 glide-ksp = { module = "com.github.bumptech.glide:ksp", version.ref = "glide" }
