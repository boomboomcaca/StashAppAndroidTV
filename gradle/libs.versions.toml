[versions]
acra = "5.11.3"
activity-compose = "1.10.1"
androidsvg-aar = "1.4"
android-application = "8.7.3"
apollo = "4.0.0"
androidx-media3 = "1.6.0-rc01"
androidx-test = "1.6.1"
androidx-test-runner = "1.6.2"
androidx-test-ext-junit = "1.2.1"
androidx-test-ext-truth = "1.6.0"
auto-service = "1.1.1"
<<<<<<< HEAD
coil-compose = "3.0.4"
compose-bom = "2025.03.00"
compose-runtime = "1.7.8"
=======
>>>>>>> b0648d0e
constraintlayout = "2.2.1"
core = "4.6.2"
core-ktx = "1.15.0"
glide = "4.16.0"
glide-compose = "1.0.0-beta01"
junit = "4.13.2"
kotlin = "2.1.0"
kotlinx-coroutines-android = "1.10.1"
kotlinx-serialization = "1.7.2"
ksp = "2.0.21-1.0.26"
leanback = "1.1.0-rc02"
leanback-preference = "1.1.0-rc01"
leanback-tab = "1.1.0-beta01"
lifecycle-process = "2.8.7"
lifecycle-viewmodel-compose = "2.8.7"
material = "1.12.0"
material3-android = "1.3.1"
mockito-core = "5.9.0"
mockito-kotlin = "5.2.1"
navigation-reimagined = "1.5.0"
parcelable-core = "0.9.0"
preference-ktx-version = "1.2.1"
previewseekbar = "3.1.1"
previewseekbar-media3 = "1.1.1.0"
room = "2.6.1"
swiperefreshlayout = "1.1.0"
tv-foundation = "1.0.0-alpha12"
tv-material = "1.0.0"
zoomlayout = "1.9.0"

[libraries]
acra-dialog = { module = "ch.acra:acra-dialog", version.ref = "acra" }
acra-http = { module = "ch.acra:acra-http", version.ref = "acra" }
acra-limiter = { module = "ch.acra:acra-limiter", version.ref = "acra" }
androidsvg-aar = { module = "com.caverock:androidsvg-aar", version.ref = "androidsvg-aar" }
androidx-constraintlayout = { module = "androidx.constraintlayout:constraintlayout", version.ref = "constraintlayout" }
androidx-core-ktx = { module = "androidx.core:core-ktx", version.ref = "core-ktx" }
androidx-lifecycle-process = { module = "androidx.lifecycle:lifecycle-process", version.ref = "lifecycle-process" }
androidx-lifecycle-runtime-ktx = { module = "androidx.lifecycle:lifecycle-runtime-ktx", version.ref = "lifecycle-process" }
androidx-swiperefreshlayout = { module = "androidx.swiperefreshlayout:swiperefreshlayout", version.ref = "swiperefreshlayout" }
androidx-test-ext-junit = { module = "androidx.test.ext:junit", version.ref = "androidx-test-ext-junit" }
androidx-test-core = { module = "androidx.test:core", version.ref = "androidx-test" }
androidx-test-core-ktx = { module = "androidx.test:core-ktx", version.ref = "androidx-test" }
androidx-test-ext-junit-ktx = { module = "androidx.test.ext:junit-ktx", version.ref = "androidx-test-ext-junit" }
androidx-test-runner = { module = "androidx.test:runner", version.ref = "androidx-test-runner" }
androidx-test-rules = { module = "androidx.test:rules", version.ref = "androidx-test" }
androidx-test-ext-truth = { module = "androidx.test.ext:truth", version.ref = "androidx-test-ext-truth" }

androidx-leanback = { module = "androidx.leanback:leanback", version.ref = "leanback" }
androidx-leanback-preference = { module = "androidx.leanback:leanback-preference", version.ref = "leanback-preference" }
androidx-leanback-tab = { module = "androidx.leanback:leanback-tab", version.ref = "leanback-tab" }
androidx-media3-effect = { module = "androidx.media3:media3-effect", version.ref = "androidx-media3" }
androidx-media3-datasource-okhttp = { module = "androidx.media3:media3-datasource-okhttp", version.ref = "androidx-media3" }
androidx-media3-exoplayer = { module = "androidx.media3:media3-exoplayer", version.ref = "androidx-media3" }
androidx-media3-exoplayer-dash = { module = "androidx.media3:media3-exoplayer-dash", version.ref = "androidx-media3" }
androidx-media3-exoplayer-hls = { module = "androidx.media3:media3-exoplayer-hls", version.ref = "androidx-media3" }
androidx-media3-transformer = { module = "androidx.media3:media3-transformer", version.ref = "androidx-media3" }
androidx-media3-ui = { module = "androidx.media3:media3-ui", version.ref = "androidx-media3" }
androidx-room-ktx = { module = "androidx.room:room-ktx", version.ref = "room" }
androidx-room-compiler = { module = "androidx.room:room-compiler", version.ref = "room" }
androidx-room-runtime = { module = "androidx.room:room-runtime", version.ref = "room" }
androidx-room-testing = { module = "androidx.room:room-testing", version.ref = "room" }
apollo-compiler = { module = "com.apollographql.apollo:apollo-compiler", version.ref = "apollo" }
apollo-runtime = { module = "com.apollographql.apollo:apollo-runtime", version.ref = "apollo" }
auto-service = { module = "com.google.auto.service:auto-service", version.ref = "auto-service" }
auto-service-annotations = { module = "com.google.auto.service:auto-service-annotations", version.ref = "auto-service" }
coil-compose = { module = "io.coil-kt.coil3:coil-compose", version.ref = "coil-compose" }
coil-gif = { module = "io.coil-kt.coil3:coil-gif", version.ref = "coil-compose" }
coil-network-okhttp = { module = "io.coil-kt.coil3:coil-network-okhttp", version.ref = "coil-compose" }
coil-svg = { module = "io.coil-kt.coil3:coil-svg", version.ref = "coil-compose" }
core = { module = "io.noties.markwon:core", version.ref = "core" }
glide = { module = "com.github.bumptech.glide:glide", version.ref = "glide" }
glide-okhttp3-integration = { module = "com.github.bumptech.glide:okhttp3-integration", version.ref = "glide" }
glide-ksp = { module = "com.github.bumptech.glide:ksp", version.ref = "glide" }
junit = { module = "junit:junit", version.ref = "junit" }
kotlinx-coroutines-android = { module = "org.jetbrains.kotlinx:kotlinx-coroutines-android", version.ref = "kotlinx-coroutines-android" }
kotlinx-serialization-core = { module = "org.jetbrains.kotlinx:kotlinx-serialization-core", version.ref = "kotlinx-serialization" }
kotlinx-serialization-json = { module = "org.jetbrains.kotlinx:kotlinx-serialization-json", version.ref = "kotlinx-serialization" }
android-material = { module = "com.google.android.material:material", version.ref = "material" }
mockito-kotlin = { module = "org.mockito.kotlin:mockito-kotlin", version.ref = "mockito-kotlin" }
mockito-core = { module = "org.mockito:mockito-core", version.ref = "mockito-core" }
parcelable-core = { module = "com.chrynan.parcelable:parcelable-core", version.ref = "parcelable-core" }
androidx-preference-ktx = { module = "androidx.preference:preference-ktx", version.ref = "preference-ktx-version" }
previewseekbar = { module = "com.github.rubensousa:previewseekbar", version.ref = "previewseekbar" }
previewseekbar-media3 = { module = "com.github.rubensousa:previewseekbar-media3", version.ref = "previewseekbar-media3" }
navigation-reimagined = { module = "dev.olshevski.navigation:reimagined", version.ref = "navigation-reimagined" }
zoomlayout = { module = "com.otaliastudios:zoomlayout", version.ref = "zoomlayout" }

androidx-activity-compose = { module = "androidx.activity:activity-compose", version.ref = "activity-compose" }
androidx-compose-bom = { module = "androidx.compose:compose-bom", version.ref = "compose-bom" }
androidx-compose-runtime = { module = "androidx.compose.runtime:runtime-android", version.ref = "compose-runtime" }
androidx-runtime-livedata = { module = "androidx.compose.runtime:runtime-livedata", version.ref = "compose-runtime" }
androidx-lifecycle-viewmodel-compose = { module = "androidx.lifecycle:lifecycle-viewmodel-compose", version.ref = "lifecycle-viewmodel-compose" }
androidx-material3-android = { module = "androidx.compose.material3:material3-android", version.ref = "material3-android" }
androidx-compose-foundation = { module = "androidx.compose.foundation:foundation", version.ref = "compose-runtime" }
androidx-compose-ui = { module = "androidx.compose.ui:ui", version.ref = "compose-runtime" }
androidx-compose-ui-tooling = { module = "androidx.compose.ui:ui-tooling-preview", version.ref = "compose-runtime" }
androidx-tv-foundation = { module = "androidx.tv:tv-foundation", version.ref = "tv-foundation" }
androidx-tv-material = { module = "androidx.tv:tv-material", version.ref = "tv-material" }
androidx-ui-tooling = { module = "androidx.compose.ui:ui-tooling" }
androidx-ui-viewbinding = { module = "androidx.compose.ui:ui-viewbinding", version.ref = "compose-runtime" }
glide-compose = { module = "com.github.bumptech.glide:compose", version.ref = "glide-compose" }

[plugins]
android-application = { id = "com.android.application", version.ref = "android-application" }
apollo = { id = "com.apollographql.apollo", version.ref = "apollo" }
compose-compiler = { id = "org.jetbrains.kotlin.plugin.compose", version.ref = "kotlin" }
kotlin-android = { id = "org.jetbrains.kotlin.android", version.ref = "kotlin" }
kotlin-jvm = { id = "org.jetbrains.kotlin.jvm", version.ref = "kotlin" }
kotlin-plugin-serialization = { id = "org.jetbrains.kotlin.plugin.serialization", version.ref = "kotlin" }
ksp = { id = "com.google.devtools.ksp", version.ref = "ksp" }
room = { id = "androidx.room", version.ref = "room" }<|MERGE_RESOLUTION|>--- conflicted
+++ resolved
@@ -10,12 +10,9 @@
 androidx-test-ext-junit = "1.2.1"
 androidx-test-ext-truth = "1.6.0"
 auto-service = "1.1.1"
-<<<<<<< HEAD
 coil-compose = "3.0.4"
 compose-bom = "2025.03.00"
 compose-runtime = "1.7.8"
-=======
->>>>>>> b0648d0e
 constraintlayout = "2.2.1"
 core = "4.6.2"
 core-ktx = "1.15.0"
